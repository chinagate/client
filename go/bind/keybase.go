--- conflicted
+++ resolved
@@ -83,17 +83,8 @@
 	return Reset()
 }
 
-<<<<<<< HEAD
-func newKeybaseDaemon(config libkbfs.Config, params libkbfs.InitParams, ctx libkbfs.Context, log logger.Logger) (libkbfs.KeybaseService, error) {
-	keybaseService := libkbfs.NewKeybaseDaemonRPC(config, ctx, log, true)
-	keybaseService.AddProtocols([]rpc.Protocol{
-		keybase1.FsProtocol(fsrpc.NewFS(config, log)),
-	})
-	return keybaseService, nil
-=======
 func newKeybaseService(config libkbfs.Config, params libkbfs.InitParams, ctx libkbfs.Context, log logger.Logger) (libkbfs.KeybaseService, error) {
 	return &kbservice{ctx: kbCtx}, nil
->>>>>>> 88fa1b67
 }
 
 // LogSend sends a log to Keybase
