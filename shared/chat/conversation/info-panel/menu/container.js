// @flow
import * as Constants from '../../../../constants/teams'
import type {Component} from 'react'
import {createGetTeamOperations, createAddTeamWithChosenChannels} from '../../../../actions/teams-gen'
import {
  compose,
  connect,
  lifecycle,
  setDisplayName,
  type TypedState,
  createCachedSelector,
} from '../../../../util/container'
import {type Props as _Props, InfoPanelMenu} from '.'
import {navigateAppend, navigateTo, switchTo} from '../../../../actions/route-tree'
import {teamsTab} from '../../../../constants/tabs'

export type OwnProps = {
  attachTo: ?Component<any, any>,
  onHidden: () => void,
  isSmallTeam: boolean,
  teamname: string,
  visible: boolean,
}

<<<<<<< HEAD
// TODO maybe remove this and get rid of re-reselect
=======
export type Props = _Props & {
  _loadOperations: () => void,
}

>>>>>>> 80d52954
const moreThanOneSubscribedChannel = createCachedSelector(
  (state, _) => state.chat2.metaMap,
  (_, teamname) => teamname,
  (metaMap, teamname) => {
    let found = 0
    return metaMap.some(c => {
      found += c.teamname === teamname ? 1 : 0
      // got enough
      if (found === 2) {
        return true
      }
      return false
    })
  }
)((_, teamname) => teamname)

const mapStateToProps = (state: TypedState, {teamname, isSmallTeam}: OwnProps) => {
  const yourOperations = Constants.getCanPerform(state, teamname)
  // We can get here without loading canPerform
  const _hasCanPerform = Constants.hasCanPerform(state, teamname)
  const badgeSubscribe = !Constants.isTeamWithChosenChannels(state, teamname)

  const manageChannelsTitle = isSmallTeam
    ? 'Create chat channels...'
    : moreThanOneSubscribedChannel(state, teamname) // this is kinda expensive so don't run it all the time
      ? 'Manage chat channels'
      : 'Subscribe to channels...'
  const manageChannelsSubtitle = isSmallTeam ? 'Turns this into a big team' : ''
  return {
    _hasCanPerform,
    badgeSubscribe,
    canAddPeople: yourOperations.manageMembers,
    isSmallTeam,
    manageChannelsSubtitle,
    manageChannelsTitle,
    memberCount: Constants.getTeamMemberCount(state, teamname),
    teamname,
  }
}

const mapDispatchToProps = (dispatch: Dispatch, {teamname}: OwnProps) => ({
  _loadOperations: () => dispatch(createGetTeamOperations({teamname})),
  onAddPeople: () => {
    dispatch(
      navigateTo(
        [{selected: 'team', props: {teamname}}, {selected: 'addPeople', props: {teamname}}],
        [teamsTab]
      )
    )
    dispatch(switchTo([teamsTab]))
  },
  onInvite: () => {
    dispatch(
      navigateTo(
        [{selected: 'team', props: {teamname}}, {selected: 'inviteByEmail', props: {teamname}}],
        [teamsTab]
      )
    )
    dispatch(switchTo([teamsTab]))
  },
  onLeaveTeam: () => {
    dispatch(navigateAppend([{selected: 'reallyLeaveTeam', props: {teamname}}]))
  },
  onManageChannels: () => {
    dispatch(navigateAppend([{selected: 'manageChannels', props: {teamname}}]))
    dispatch(createAddTeamWithChosenChannels({teamname}))
  },
  onViewTeam: () => {
    dispatch(navigateTo([{selected: 'team', props: {teamname}}], [teamsTab]))
    dispatch(switchTo([teamsTab]))
  },
})

export default compose(
  connect(mapStateToProps, mapDispatchToProps),
  setDisplayName('TeamDropdownMenu'),
  lifecycle({
    componentDidMount() {
      if (!this.props._hasCanPerform) {
        this.props._loadOperations()
      }
    },
  })
)(InfoPanelMenu)<|MERGE_RESOLUTION|>--- conflicted
+++ resolved
@@ -22,14 +22,11 @@
   visible: boolean,
 }
 
-<<<<<<< HEAD
-// TODO maybe remove this and get rid of re-reselect
-=======
 export type Props = _Props & {
   _loadOperations: () => void,
 }
 
->>>>>>> 80d52954
+// TODO maybe remove this and get rid of re-reselect
 const moreThanOneSubscribedChannel = createCachedSelector(
   (state, _) => state.chat2.metaMap,
   (_, teamname) => teamname,
