// @flow
import type {FeatureFlags} from './feature-flags'
import {featureFlagsOverride} from '../local-debug.native'

let features = featureFlagsOverride && featureFlagsOverride.split(',')

const featureOn = (key: $Keys<FeatureFlags>) => features.includes(key)

const ff: FeatureFlags = {
  admin: __DEV__,
  chatIndexProfilingEnabled: false,
  foldersInProfileTab: false,
<<<<<<< HEAD
  identify3: true,
  kbfsChatIntegration: true,
=======
>>>>>>> d22a537d
  moveOrCopy: false,
  newTeamBuildingForChat: false,
  newTeamBuildingForChatAllowMakeTeam: false,
  outOfDateBanner: false,
  plansEnabled: false,
  useNewRouter: false,
  walletsEnabled: false,
}

// load overrides
Object.keys(ff).forEach(k => {
  ff[k] = featureOn(k) || ff[k] || false
})

if (__DEV__) {
  console.log('Features', ff)
}

export default ff<|MERGE_RESOLUTION|>--- conflicted
+++ resolved
@@ -10,11 +10,7 @@
   admin: __DEV__,
   chatIndexProfilingEnabled: false,
   foldersInProfileTab: false,
-<<<<<<< HEAD
   identify3: true,
-  kbfsChatIntegration: true,
-=======
->>>>>>> d22a537d
   moveOrCopy: false,
   newTeamBuildingForChat: false,
   newTeamBuildingForChatAllowMakeTeam: false,
