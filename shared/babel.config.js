--- conflicted
+++ resolved
@@ -20,13 +20,8 @@
   }
 
   api.caller(c => {
-<<<<<<< HEAD
-    console.log('KB: Babel config detected caller: ', c.name)
-    if (c.name === 'metro') {
-=======
     console.log('KB: Babel config detected caller: ', c && c.name)
     if (!c || c.name === 'metro') {
->>>>>>> 2eebaea9
       isReactNative = true
     } else {
       isElectron = true
