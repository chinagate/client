// @flow
import * as Chat2Gen from '../chat2-gen'
import * as ConfigGen from '../config-gen'
import * as EngineGen from '../engine-gen-gen'
import * as Constants from '../../constants/chat2'
import * as GregorGen from '../gregor-gen'
import * as I from 'immutable'
import * as FsConstants from '../../constants/fs'
import * as Flow from '../../util/flow'
import * as NotificationsGen from '../notifications-gen'
import * as RPCChatTypes from '../../constants/types/rpc-chat-gen'
import * as RPCTypes from '../../constants/types/rpc-gen'
import * as RouteTreeGen from '../route-tree-gen'
import * as WalletsGen from '../wallets-gen'
import * as Saga from '../../util/saga'
import * as SearchConstants from '../../constants/search'
import * as SearchGen from '../search-gen'
import * as TeamsGen from '../teams-gen'
import * as Types from '../../constants/types/chat2'
import * as FsTypes from '../../constants/types/fs'
import * as WalletTypes from '../../constants/types/wallets'
import * as Tabs from '../../constants/tabs'
import * as UsersGen from '../users-gen'
import * as WaitingGen from '../waiting-gen'
import * as Router2Constants from '../../constants/router2'
import chatTeamBuildingSaga from './team-building'
import * as TeamsConstants from '../../constants/teams'
import logger from '../../logger'
import {isMobile} from '../../constants/platform'
import {getPath} from '../../route-tree'
import {NotifyPopup} from '../../native/notifications'
import {saveAttachmentToCameraRoll, showShareActionSheetFromFile} from '../platform-specific'
import {downloadFilePath} from '../../util/file'
import {privateFolderWithUsers, teamFolder} from '../../constants/config'
import flags from '../../util/feature-flags'
import type {RPCError} from '../../util/errors'

const onConnect = () => {
  RPCTypes.delegateUiCtlRegisterChatUIRpcPromise()
    .then(() => console.log('Registered Chat UI'))
    .catch(error => console.warn('Error in registering Chat UI:', error))
}

// Ask the service to refresh the inbox
function* inboxRefresh(state, action, logger) {
  if (!state.config.loggedIn) {
    return
  }

  const username = state.config.username
  if (!username) {
    return
  }

  let reason
  let clearExistingMetas = false
  let clearExistingMessages = false
  switch (action.type) {
    case Chat2Gen.inboxRefresh:
      reason = action.payload.reason
      clearExistingMetas = reason === 'inboxSyncedClear'
      clearExistingMessages = reason === 'inboxSyncedClear'
      break
    case EngineGen.chat1NotifyChatChatInboxStale:
      reason = 'inboxStale'
      break
    case EngineGen.chat1NotifyChatChatJoinedConversation:
      reason = 'joinedAConversation'
      break
    case EngineGen.chat1NotifyChatChatLeftConversation:
      clearExistingMetas = true
      reason = 'leftAConversation'
      break
    default:
      Flow.ifFlowComplainsAboutThisFunctionYouHaventHandledAllCasesInASwitch(action.type)
  }

  logger.info(`Inbox refresh due to ${reason || '???'}`)

  const onUnverified = function({inbox}) {
    const result: RPCChatTypes.UnverifiedInboxUIItems = JSON.parse(inbox)
    const items: Array<RPCChatTypes.UnverifiedInboxUIItem> = result.items || []
    // We get a subset of meta information from the cache even in the untrusted payload
    const metas = items
      .map(item => Constants.unverifiedInboxUIItemToConversationMeta(item, username))
      .filter(Boolean)
    // Check if some of our existing stored metas might no longer be valid
    return Saga.put(
      Chat2Gen.createMetasReceived({
        clearExistingMessages,
        clearExistingMetas,
        fromInboxRefresh: true,
        initialTrustedLoad: reason === 'initialTrustedLoad',
        metas,
      })
    )
  }

  yield* Saga.callRPCs(
    RPCChatTypes.localGetInboxNonblockLocalRpcSaga({
      incomingCallMap: {'chat.1.chatUi.chatInboxUnverified': onUnverified},
      params: {
        identifyBehavior: RPCTypes.tlfKeysTLFIdentifyBehavior.chatGui,
        maxUnbox: 0,
        query: Constants.makeInboxQuery([]),
        skipUnverified: false,
      },
      waitingKey: Constants.waitingKeyInboxRefresh,
    })
  )
}

// When we get info on a team we need to unbox immediately so we can get the channel names
const requestTeamsUnboxing = (_, action) => {
  const conversationIDKeys = action.payload.metas
    .filter(meta => meta.trustedState === 'untrusted' && meta.teamType === 'big' && !meta.channelname)
    .map(meta => meta.conversationIDKey)
  if (conversationIDKeys.length) {
    return Chat2Gen.createMetaRequestTrusted({
      conversationIDKeys,
    })
  }
}

// Only get the untrusted conversations out
const untrustedConversationIDKeys = (state, ids) =>
  ids.filter(id => state.chat2.metaMap.getIn([id, 'trustedState'], 'untrusted') === 'untrusted')

// We keep a set of conversations to unbox
let metaQueue = I.OrderedSet()
const queueMetaToRequest = (state, action, logger) => {
  const old = metaQueue
  metaQueue = metaQueue.concat(untrustedConversationIDKeys(state, action.payload.conversationIDKeys))
  if (old !== metaQueue) {
    // only unboxMore if something changed
    return Chat2Gen.createMetaHandleQueue()
  } else {
    logger.info('skipping meta queue run, queue unchanged')
  }
}

// Watch the meta queue and take up to 10 items. Choose the last items first since they're likely still visible
function* requestMeta(state, action) {
  const maxToUnboxAtATime = 10
  const maybeUnbox = metaQueue.takeLast(maxToUnboxAtATime)
  metaQueue = metaQueue.skipLast(maxToUnboxAtATime)

  const conversationIDKeys = untrustedConversationIDKeys(state, maybeUnbox.toArray())
  const toUnboxActions = conversationIDKeys.length
    ? [Saga.put(Chat2Gen.createMetaRequestTrusted({conversationIDKeys}))]
    : []
  const unboxSomeMoreActions = metaQueue.size ? [Saga.put(Chat2Gen.createMetaHandleQueue())] : []
  const delayBeforeUnboxingMoreActions =
    toUnboxActions.length && unboxSomeMoreActions.length ? [Saga.callUntyped(Saga.delay, 100)] : []

  const nextActions = [...toUnboxActions, ...delayBeforeUnboxingMoreActions, ...unboxSomeMoreActions]

  if (nextActions.length) {
    yield Saga.sequentially(nextActions)
  }
}

// Get valid keys that we aren't already loading or have loaded
const rpcMetaRequestConversationIDKeys = (state, action) => {
  let keys
  switch (action.type) {
    case Chat2Gen.metaRequestTrusted:
      keys = action.payload.conversationIDKeys
      if (action.payload.force) {
        return keys.filter(Constants.isValidConversationIDKey)
      }
      break
    case Chat2Gen.selectConversation:
      keys = [action.payload.conversationIDKey].filter(Constants.isValidConversationIDKey)
      break
    case Chat2Gen.metasReceived:
      keys = [Constants.getSelectedConversation(state)]
      break
    default:
      Flow.ifFlowComplainsAboutThisFunctionYouHaventHandledAllCasesInASwitch(action)
      throw new Error('Invalid action passed to unboxRows')
  }
  return Constants.getConversationIDKeyMetasToLoad(keys, state.chat2.metaMap)
}

// We want to unbox rows that have scroll into view
function* unboxRows(state, action, logger) {
  if (!state.config.loggedIn) {
    return
  }

  const conversationIDKeys = rpcMetaRequestConversationIDKeys(state, action)
  if (!conversationIDKeys.length) {
    return
  }

  const onUnboxed = function({conv}) {
    const inboxUIItem: RPCChatTypes.InboxUIItem = JSON.parse(conv)
    // We allow empty conversations now since we create them and they're empty now
    const allowEmpty = action.type === Chat2Gen.selectConversation
    const meta = Constants.inboxUIItemToConversationMeta(inboxUIItem, allowEmpty)
    const actions = []
    if (meta) {
      actions.push(
        Saga.put(
          Chat2Gen.createMetasReceived({
            metas: [meta],
            neverCreate: action.type === Chat2Gen.metaRequestTrusted,
          })
        )
      )
    } else {
      actions.push(
        Saga.put(
          Chat2Gen.createMetaReceivedError({
            conversationIDKey: Types.stringToConversationIDKey(inboxUIItem.convID),
            error: null, // just remove this item, not a real server error
            username: null,
          })
        )
      )
    }

    const infoMap = state.users.infoMap
    let added = false
    // We get some info about users also so update that too
    const usernameToFullname = Object.keys(inboxUIItem.fullNames).reduce((map, username) => {
      if (!infoMap.get(username)) {
        added = true
        map[username] = inboxUIItem.fullNames[username]
      }
      return map
    }, {})
    if (added) {
      actions.push(Saga.put(UsersGen.createUpdateFullnames({usernameToFullname})))
    }
    return Saga.all(actions)
  }

  const onFailed = ({convID, error}) => {
    const conversationIDKey = Types.conversationIDToKey(convID)
    switch (error.typ) {
      case RPCChatTypes.localConversationErrorType.transient:
        logger.info(
          `onFailed: ignoring transient error for convID: ${conversationIDKey} error: ${error.message}`
        )
        break
      default:
        logger.info(`onFailed: displaying error for convID: ${conversationIDKey} error: ${error.message}`)
        return Saga.callUntyped(function*() {
          const state = yield* Saga.selectState()
          yield Saga.put(
            Chat2Gen.createMetaReceivedError({
              conversationIDKey: conversationIDKey,
              error,
              username: state.config.username || '',
            })
          )
        })
    }
  }

  yield Saga.put(Chat2Gen.createMetaRequestingTrusted({conversationIDKeys}))
  yield RPCChatTypes.localGetInboxNonblockLocalRpcSaga({
    incomingCallMap: {
      'chat.1.chatUi.chatInboxConversation': onUnboxed,
      'chat.1.chatUi.chatInboxFailed': onFailed,
      'chat.1.chatUi.chatInboxUnverified': () => {},
    },
    params: {
      identifyBehavior: RPCTypes.tlfKeysTLFIdentifyBehavior.chatGui,
      query: Constants.makeInboxQuery(conversationIDKeys),
      skipUnverified: true,
    },
    waitingKey: Constants.waitingKeyUnboxing(conversationIDKeys[0]),
  })
}

// We get an incoming message streamed to us
const onIncomingMessage = (state, incoming, logger) => {
  const {
    message: cMsg,
    modifiedMessage,
    convID,
    displayDesktopNotification,
    desktopNotificationSnippet,
  } = incoming
  const actions = []

  if (convID && cMsg) {
    const conversationIDKey = Types.conversationIDToKey(convID)
    const shouldAddMessage = state.chat2.containsLatestMessageMap.get(conversationIDKey, false)
    const message = Constants.uiMessageToMessage(state, conversationIDKey, cMsg)
    if (message) {
      // The attachmentuploaded call is like an 'edit' of an attachment. We get the placeholder, then its replaced by the actual image
      if (
        cMsg.state === RPCChatTypes.chatUiMessageUnboxedState.valid &&
        cMsg.valid &&
        cMsg.valid.messageBody.messageType === RPCChatTypes.commonMessageType.attachmentuploaded &&
        cMsg.valid.messageBody.attachmentuploaded &&
        message.type === 'attachment'
      ) {
        actions.push(
          Chat2Gen.createMessageAttachmentUploaded({
            conversationIDKey,
            message,
            placeholderID: cMsg.valid.messageBody.attachmentuploaded.messageID,
          })
        )
      } else if (shouldAddMessage) {
        // A normal message
        actions.push(Chat2Gen.createMessagesAdd({context: {type: 'incoming'}, messages: [message]}))
      }
    } else if (cMsg.state === RPCChatTypes.chatUiMessageUnboxedState.valid && cMsg.valid) {
      const valid = cMsg.valid
      const body = valid.messageBody
      logger.info(`Got chat incoming message of messageType: ${body.messageType}`)
      // Types that are mutations
      switch (body.messageType) {
        case RPCChatTypes.commonMessageType.edit:
          if (modifiedMessage) {
            const modMessage = Constants.uiMessageToMessage(state, conversationIDKey, modifiedMessage)
            if (modMessage) {
              actions.push(Chat2Gen.createMessagesAdd({context: {type: 'incoming'}, messages: [modMessage]}))
            }
          }
          break
        case RPCChatTypes.commonMessageType.delete:
          if (body.delete && body.delete.messageIDs) {
            // check if the delete is acting on an exploding message
            const messageIDs = body.delete.messageIDs
            const messages = state.chat2.messageMap.get(conversationIDKey)
            const isExplodeNow =
              !!messages &&
              messageIDs.some(_id => {
                const id = Types.numberToOrdinal(_id)
                const message = messages.get(id) || messages.find(msg => msg.id === id)
                if (
                  message &&
                  (message.type === 'text' || message.type === 'attachment') &&
                  message.exploding
                ) {
                  return true
                }
                return false
              })

            actions.push(
              isExplodeNow
                ? Chat2Gen.createMessagesExploded({
                    conversationIDKey,
                    explodedBy: valid.senderUsername,
                    messageIDs: messageIDs,
                  })
                : Chat2Gen.createMessagesWereDeleted({conversationIDKey, messageIDs})
            )
          }
          break
      }
    }
    if (
      !isMobile &&
      displayDesktopNotification &&
      desktopNotificationSnippet &&
      cMsg.state === RPCChatTypes.chatUiMessageUnboxedState.valid &&
      cMsg.valid
    ) {
      actions.push(
        Chat2Gen.createDesktopNotification({
          author: cMsg.valid.senderUsername,
          body: desktopNotificationSnippet,
          conversationIDKey,
        })
      )
    }
  }

  return actions
}

// Helper to handle incoming inbox updates that piggy back on various calls
const chatActivityToMetasAction = (payload: ?{+conv?: ?RPCChatTypes.InboxUIItem}) => {
  const conv = payload ? payload.conv : null
  const meta = conv && Constants.inboxUIItemToConversationMeta(conv)
  const conversationIDKey = meta
    ? meta.conversationIDKey
    : conv && Types.stringToConversationIDKey(conv.convID)
  const usernameToFullname = (conv && conv.fullNames) || {}
  // We ignore inbox rows that are blocked/reported or have no content
  const isADelete =
    conv &&
    ([RPCChatTypes.commonConversationStatus.blocked, RPCChatTypes.commonConversationStatus.reported].includes(
      conv.status
    ) ||
      conv.isEmpty)

  // We want to select a different convo if its cause we blocked/reported. Otherwise sometimes we get that a convo
  // is empty which we don't want to select something else as sometimes we're in the middle of making it!
  const selectSomethingElse = conv ? !conv.isEmpty : false
  return meta
    ? [
        isADelete
          ? Chat2Gen.createMetaDelete({conversationIDKey: meta.conversationIDKey, selectSomethingElse})
          : Chat2Gen.createMetasReceived({metas: [meta]}),
        UsersGen.createUpdateFullnames({usernameToFullname}),
      ]
    : conversationIDKey && isADelete
    ? [Chat2Gen.createMetaDelete({conversationIDKey, selectSomethingElse})]
    : []
}

// We got errors from the service
const onErrorMessage = (outboxRecords: Array<RPCChatTypes.OutboxRecord>, you: string) => {
  const actions = outboxRecords.reduce((arr, outboxRecord) => {
    const s = outboxRecord.state
    if (s.state === RPCChatTypes.localOutboxStateType.error) {
      const error = s.error

      const conversationIDKey = Types.conversationIDToKey(outboxRecord.convID)
      const outboxID = Types.rpcOutboxIDToOutboxID(outboxRecord.outboxID)

      if (error) {
        // This is temp until fixed by CORE-7112. We get this error but not the call to let us show the red banner
        const reason = Constants.rpcErrorToString(error)
        let tempForceRedBox
        if (error.typ === RPCChatTypes.localOutboxErrorType.identify) {
          // Find out the user who failed identify
          const match = error.message && error.message.match(/"(.*)"/)
          tempForceRedBox = match && match[1]
        }
        arr.push(Chat2Gen.createMessageErrored({conversationIDKey, outboxID, reason}))
        if (tempForceRedBox) {
          arr.push(UsersGen.createUpdateBrokenState({newlyBroken: [tempForceRedBox], newlyFixed: []}))
        }
      }
    }
    return arr
  }, [])

  return actions
}

// Some participants are broken/fixed now
const onChatIdentifyUpdate = (_, action) => {
  const {update} = action.payload.params
  const usernames = update.CanonicalName.split(',')
  const broken = (update.breaks.breaks || []).map(b => b.user.username)
  const newlyBroken = []
  const newlyFixed = []

  usernames.forEach(name => {
    if (broken.includes(name)) {
      newlyBroken.push(name)
    } else {
      newlyFixed.push(name)
    }
  })

  return UsersGen.createUpdateBrokenState({newlyBroken, newlyFixed})
}

// Get actions to update messagemap / metamap when retention policy expunge happens
const expungeToActions = (state, expunge: RPCChatTypes.ExpungeInfo) => {
  const actions = []
  const meta = !!expunge.conv && Constants.inboxUIItemToConversationMeta(expunge.conv)
  if (meta) {
    actions.push(Chat2Gen.createMetasReceived({fromExpunge: true, metas: [meta]}))
  }
  const conversationIDKey = Types.conversationIDToKey(expunge.convID)
  actions.push(
    Chat2Gen.createMessagesWereDeleted({
      conversationIDKey,
      deletableMessageTypes: Constants.getDeletableByDeleteHistory(state),
      upToMessageID: expunge.expunge.upto,
    })
  )
  return actions
}

// Get actions to update messagemap / metamap when ephemeral messages expire
const ephemeralPurgeToActions = (info: RPCChatTypes.EphemeralPurgeNotifInfo) => {
  const actions = []
  const conversationIDKey = Types.conversationIDToKey(info.convID)
  const messageIDs =
    !!info.msgs &&
    info.msgs.reduce((arr, msg) => {
      const msgID = Constants.getMessageID(msg)
      if (msgID) {
        arr.push(msgID)
      }
      return arr
    }, [])
  !!messageIDs && actions.push(Chat2Gen.createMessagesExploded({conversationIDKey, messageIDs}))
  return actions
}

const messagesUpdatedToActions = (state, info: RPCChatTypes.MessagesUpdated) => {
  const conversationIDKey = Types.conversationIDToKey(info.convID)
  const messages = (info.updates || []).reduce((l, msg) => {
    const messageID = Constants.getMessageID(msg)
    if (!messageID) {
      return l
    }
    const uiMsg = Constants.uiMessageToMessage(state, conversationIDKey, msg)
    if (!uiMsg) {
      return l
    }
    return l.concat({
      message: uiMsg,
      messageID: Types.numberToMessageID(messageID),
    })
  }, [])
  return [Chat2Gen.createUpdateMessages({conversationIDKey, messages})]
}

// Get actions to update the messagemap when reactions are updated
const reactionUpdateToActions = (info: RPCChatTypes.ReactionUpdateNotif) => {
  const conversationIDKey = Types.conversationIDToKey(info.convID)
  if (!info.reactionUpdates || info.reactionUpdates.length === 0) {
    logger.warn(`Got ReactionUpdateNotif with no reactionUpdates for convID=${conversationIDKey}`)
    return null
  }
  const updates = info.reactionUpdates.map(ru => ({
    reactions: Constants.reactionMapToReactions(ru.reactions),
    targetMsgID: ru.targetMsgID,
  }))
  logger.info(`Got ${updates.length} reaction updates for convID=${conversationIDKey}`)
  return [Chat2Gen.createUpdateReactions({conversationIDKey, updates})]
}

const onChatPromptUnfurl = (_, action) => {
  const {convID, domain, msgID} = action.payload.params
  return Chat2Gen.createUnfurlTogglePrompt({
    conversationIDKey: Types.conversationIDToKey(convID),
    domain,
    messageID: Types.numberToMessageID(msgID),
    show: true,
  })
}

const onChatAttachmentUploadProgress = (_, action) => {
  const {convID, outboxID, bytesComplete, bytesTotal} = action.payload.params
  return Chat2Gen.createAttachmentUploading({
    conversationIDKey: Types.conversationIDToKey(convID),
    outboxID: Types.rpcOutboxIDToOutboxID(outboxID),
    ratio: bytesComplete / bytesTotal,
  })
}

const onChatAttachmentUploadStart = (_, action) => {
  const {convID, outboxID} = action.payload.params
  return Chat2Gen.createAttachmentUploading({
    conversationIDKey: Types.conversationIDToKey(convID),
    outboxID: Types.rpcOutboxIDToOutboxID(outboxID),
    ratio: 0.01,
  })
}

const onChatInboxSyncStarted = (_, action, logger) =>
  WaitingGen.createIncrementWaiting({key: Constants.waitingKeyInboxSyncStarted})

// Service tells us it's done syncing
const onChatInboxSynced = (state, action) => {
  const {syncRes} = action.payload.params
  const actions = [WaitingGen.createClearWaiting({key: Constants.waitingKeyInboxSyncStarted})]

  switch (syncRes.syncType) {
    // Just clear it all
    case RPCChatTypes.commonSyncInboxResType.clear:
      actions.push(Chat2Gen.createInboxRefresh({reason: 'inboxSyncedClear'}))
      break
    // We're up to date
    case RPCChatTypes.commonSyncInboxResType.current:
      break
    // We got some new messages appended
    case RPCChatTypes.commonSyncInboxResType.incremental: {
      const selectedConversation = Constants.getSelectedConversation(state)
      const username = state.config.username
      const items = (syncRes.incremental && syncRes.incremental.items) || []
      const metas = items.reduce((arr, i) => {
        const meta = Constants.unverifiedInboxUIItemToConversationMeta(i.conv, username)
        if (meta) {
          if (meta.conversationIDKey === selectedConversation) {
            // First thing load the messages
            actions.unshift(
              Chat2Gen.createMarkConversationsStale({
                conversationIDKeys: [selectedConversation],
                updateType: RPCChatTypes.notifyChatStaleUpdateType.newactivity,
              })
            )
          }
          arr.push(meta)
        }
        return arr
      }, [])
      const removals = (syncRes.incremental?.removals || []).map(Types.stringToConversationIDKey)
      // Update new untrusted
      if (metas.length || removals.length) {
        actions.push(Chat2Gen.createMetasReceived({metas, removals}))
      }
      // Unbox items
      actions.push(
        Chat2Gen.createMetaRequestTrusted({
          conversationIDKeys: items
            .filter(i => i.shouldUnbox)
            .map(i => Types.stringToConversationIDKey(i.conv.convID)),
          force: true,
        })
      )
      break
    }
    default:
      actions.push(Chat2Gen.createInboxRefresh({reason: 'inboxSyncedUnknown'}))
  }
  return actions
}

const onChatPaymentInfo = (_, action, logger) => {
  const {convID, info, msgID} = action.payload.params
  const conversationIDKey = convID ? Types.conversationIDToKey(convID) : Constants.noConversationIDKey
  const paymentInfo = Constants.uiPaymentInfoToChatPaymentInfo([info])
  if (!paymentInfo) {
    // This should never happen
    const errMsg = `got 'NotifyChat.ChatPaymentInfo' with no valid paymentInfo for convID ${conversationIDKey} messageID: ${msgID}. The local version may be absent or out of date.`
    logger.error(errMsg)
    throw new Error(errMsg)
  }
  return Chat2Gen.createPaymentInfoReceived({
    conversationIDKey,
    messageID: msgID,
    paymentInfo,
  })
}

const onChatRequestInfo = (_, action, logger) => {
  const {convID, info, msgID} = action.payload.params
  const conversationIDKey = Types.conversationIDToKey(convID)
  const requestInfo = Constants.uiRequestInfoToChatRequestInfo(info)
  if (!requestInfo) {
    // This should never happen
    const errMsg = `got 'NotifyChat.ChatRequestInfo' with no valid requestInfo for convID ${conversationIDKey} messageID: ${msgID}. The local version may be absent or out of date.`
    logger.error(errMsg)
    throw new Error(errMsg)
  }
  return Chat2Gen.createRequestInfoReceived({
    conversationIDKey,
    messageID: msgID,
    requestInfo,
  })
}

const onChatSetConvRetention = (_, action, logger) => {
  const {conv, convID} = action.payload.params
  if (conv) {
    return Chat2Gen.createUpdateConvRetentionPolicy({conv})
  }
  logger.warn('got NotifyChat.ChatSetConvRetention with no attached InboxUIItem. Forcing update.')
  // force to get the new retention policy
  return Chat2Gen.createMetaRequestTrusted({
    conversationIDKeys: [Types.conversationIDToKey(convID)],
    force: true,
  })
}

const onChatSetConvSettings = (_, action, logger) => {
  const {conv, convID} = action.payload.params
  const conversationIDKey = Types.conversationIDToKey(convID)
  const newRole =
    conv &&
    conv.convSettings &&
    conv.convSettings.minWriterRoleInfo &&
    conv.convSettings.minWriterRoleInfo.role
  const role = newRole && TeamsConstants.teamRoleByEnum[newRole]
  logger.info(`got new minWriterRole ${role || ''} for convID ${conversationIDKey}`)
  if (role && role !== 'none') {
    return Chat2Gen.createSaveMinWriterRole({conversationIDKey, role})
  }
  logger.warn(
    `got NotifyChat.ChatSetConvSettings with no valid minWriterRole for convID ${conversationIDKey}. The local version may be out of date.`
  )
}

const onChatSetTeamRetention = (_, action, logger) => {
  const {convs} = action.payload.params
  if (convs) {
    return Chat2Gen.createUpdateTeamRetentionPolicy({convs})
  }
  // this is a more serious problem, but we don't need to bug the user about it
  logger.error(
    'got NotifyChat.ChatSetTeamRetention with no attached InboxUIItems. The local version may be out of date'
  )
}

const onChatSubteamRename = (_, action) => {
  const {convs} = action.payload.params
  const conversationIDKeys = (convs || []).map(c => Types.stringToConversationIDKey(c.convID))
  return Chat2Gen.createMetaRequestTrusted({
    conversationIDKeys,
    force: true,
  })
}

const onChatChatTLFFinalizePayload = (_, action) => {
  const {convID} = action.payload.params
  return Chat2Gen.createMetaRequestTrusted({conversationIDKeys: [Types.conversationIDToKey(convID)]})
}

const onChatThreadStale = (_, action, logger) => {
  const {updates} = action.payload.params
  let actions = []
  Object.keys(RPCChatTypes.notifyChatStaleUpdateType).forEach(function(key) {
    const conversationIDKeys = (updates || []).reduce((arr, u) => {
      if (u.updateType === RPCChatTypes.notifyChatStaleUpdateType[key]) {
        arr.push(Types.conversationIDToKey(u.convID))
      }
      return arr
    }, [])
    // load the inbox instead
    if (key === 'convupdate') {
      logger.info(
        `onChatThreadStale: dispatching inbox unbox actions for ${
          conversationIDKeys.length
        } convs of type ${key}`
      )
      actions = actions.concat([
        Chat2Gen.createMetaRequestTrusted({
          conversationIDKeys,
          force: true,
        }),
      ])
    } else if (conversationIDKeys.length > 0) {
      logger.info(
        `onChatThreadStale: dispatching thread reload actions for ${
          conversationIDKeys.length
        } convs of type ${key}`
      )
      actions = actions.concat([
        Chat2Gen.createMarkConversationsStale({
          conversationIDKeys,
          updateType: RPCChatTypes.notifyChatStaleUpdateType[key],
        }),
        Chat2Gen.createMetaRequestTrusted({
          conversationIDKeys,
          force: true,
        }),
      ])
    }
  })
  return actions
}

const onChatShowManageChannels = (state, action) => {
  const {teamname} = action.payload.params
  return RouteTreeGen.createNavigateAppend({path: [{props: {teamname}, selected: 'chatManageChannels'}]})
}

const onNewChatActivity = (state, action, logger) => {
  const {activity} = action.payload.params
  logger.info(`Got new chat activity of type: ${activity.activityType}`)
  let actions
  switch (activity.activityType) {
    case RPCChatTypes.notifyChatChatActivityType.incomingMessage: {
      const incomingMessage = activity.incomingMessage
      if (incomingMessage) {
        actions = [
          ...onIncomingMessage(state, incomingMessage, logger),
          ...chatActivityToMetasAction(incomingMessage),
        ]
      }
      break
    }
    case RPCChatTypes.notifyChatChatActivityType.setStatus:
      actions = chatActivityToMetasAction(activity.setStatus)
      break
    case RPCChatTypes.notifyChatChatActivityType.readMessage:
      actions = chatActivityToMetasAction(activity.readMessage)
      break
    case RPCChatTypes.notifyChatChatActivityType.newConversation:
      actions = chatActivityToMetasAction(activity.newConversation)
      break
    case RPCChatTypes.notifyChatChatActivityType.failedMessage: {
      const failedMessage: ?RPCChatTypes.FailedMessageInfo = activity.failedMessage
      const outboxRecords = failedMessage && failedMessage.outboxRecords
      if (outboxRecords) {
        actions = onErrorMessage(outboxRecords, state.config.username)
      }
      break
    }
    case RPCChatTypes.notifyChatChatActivityType.membersUpdate:
      const convID = activity.membersUpdate && activity.membersUpdate.convID
      if (convID) {
        actions = [
          Chat2Gen.createMetaRequestTrusted({
            conversationIDKeys: [Types.conversationIDToKey(convID)],
            force: true,
          }),
        ]
      }
      break
    case RPCChatTypes.notifyChatChatActivityType.setAppNotificationSettings:
      const setAppNotificationSettings = activity.setAppNotificationSettings
      if (setAppNotificationSettings) {
        actions = [
          Chat2Gen.createNotificationSettingsUpdated({
            conversationIDKey: Types.conversationIDToKey(setAppNotificationSettings.convID),
            settings: setAppNotificationSettings.settings,
          }),
        ]
      }
      break
    case RPCChatTypes.notifyChatChatActivityType.teamtype:
      actions = [Chat2Gen.createInboxRefresh({reason: 'teamTypeChanged'})]
      break
    case RPCChatTypes.notifyChatChatActivityType.expunge: {
      const expunge = activity.expunge
      if (expunge) {
        actions = expungeToActions(state, expunge)
      }
      break
    }
    case RPCChatTypes.notifyChatChatActivityType.ephemeralPurge:
      if (activity.ephemeralPurge) {
        actions = ephemeralPurgeToActions(activity.ephemeralPurge)
      }
      break
    case RPCChatTypes.notifyChatChatActivityType.reactionUpdate:
      if (activity.reactionUpdate) {
        actions = reactionUpdateToActions(activity.reactionUpdate)
      }
      break
    case RPCChatTypes.notifyChatChatActivityType.messagesUpdated: {
      const messagesUpdated = activity.messagesUpdated
      if (messagesUpdated) {
        actions = messagesUpdatedToActions(state, messagesUpdated)
      }
      break
    }
  }

  return actions
}

const loadThreadMessageTypes = Object.keys(RPCChatTypes.commonMessageType).reduce((arr, key) => {
  switch (key) {
    case 'none':
    case 'edit': // daemon filters this out for us so we can ignore
    case 'delete':
    case 'attachmentuploaded':
    case 'reaction':
    case 'unfurl':
      break
    default:
      arr.push(RPCChatTypes.commonMessageType[key])
      break
  }

  return arr
}, [])

const reasonToRPCReason = (reason: string): RPCChatTypes.GetThreadReason => {
  switch (reason) {
    case 'extension':
    case 'push':
      return RPCChatTypes.commonGetThreadReason.push
    case 'foregrounding':
      return RPCChatTypes.commonGetThreadReason.foreground
    default:
      return RPCChatTypes.commonGetThreadReason.general
  }
}

type scrollDirection = 'none' | 'back' | 'forward'

const scrollDirectionToPagination = (sd: scrollDirection, numberOfMessagesToLoad) => {
  let pagination = {
    last: false,
    next: '',
    num: numberOfMessagesToLoad,
    previous: '',
  }
  switch (sd) {
    case 'none':
      break
    case 'back':
      pagination.next = 'deadbeef'
      break
    case 'forward':
      pagination.previous = 'deadbeef'
  }
  return pagination
}

// Load new messages on a thread. We call this when you select a conversation,
// we get a thread-is-stale notification, or when you scroll up and want more
// messages
function* loadMoreMessages(state, action, logger) {
  // Get the conversationIDKey
  let key = null
  let reason: string = ''
  let sd: scrollDirection = 'none'
  let messageIDControl = null
  let forceClear = false
  let forceContainsLatestCalc = false
  let centeredMessageIDs = []

  switch (action.type) {
    case ConfigGen.changedFocus:
      if (!isMobile || !action.payload.appFocused) {
        return
      }
      key = Constants.getSelectedConversation(state)
      reason = 'foregrounding'
      break
    case Chat2Gen.setPendingConversationUsers:
      if (Constants.getSelectedConversation(state) !== Constants.pendingConversationIDKey) {
        return
      }
      reason = 'building a search'
      // we stash the actual preview conversation id key in here
      key = Constants.getResolvedPendingConversationIDKey(state)
      break
    case Chat2Gen.setPendingConversationExistingConversationIDKey:
      if (Constants.getSelectedConversation(state) !== Constants.pendingConversationIDKey) {
        // We're not looking at it so ignore
        return
      }
      reason = 'got search preview conversationidkey'
      key = Constants.getResolvedPendingConversationIDKey(state)
      break
    case Chat2Gen.markConversationsStale:
      key = Constants.getSelectedConversation(state)
      // not mentioned?
      if (action.payload.conversationIDKeys.indexOf(key) === -1) {
        return
      }
      reason = 'got stale'
      break
    case Chat2Gen.selectConversation:
      key = action.payload.conversationIDKey
      reason = action.payload.reason || 'selected'

      if (key === Constants.pendingConversationIDKey) {
        key = Constants.getResolvedPendingConversationIDKey(state)
      }
      break
    case Chat2Gen.metasReceived:
      if (!action.payload.clearExistingMessages) {
        // we didn't clear anything out, we don't need to fetch anything
        return
      }
      key = Constants.getSelectedConversation(state)
      break
    case Chat2Gen.loadOlderMessagesDueToScroll:
      key = action.payload.conversationIDKey
      if (action.payload.conversationIDKey === Constants.pendingConversationIDKey) {
        key = Constants.getResolvedPendingConversationIDKey(state)
      }
      break
    case Chat2Gen.loadNewerMessagesDueToScroll:
      key = action.payload.conversationIDKey
      reason = 'scroll forward'
      break
    case Chat2Gen.loadMessagesFromSearchHit:
      key = action.payload.conversationIDKey
      reason = 'search hit'
      messageIDControl = {
        mode: RPCChatTypes.localMessageIDControlMode.centered,
        num: Constants.numMessagesOnInitialLoad,
        pivot: action.payload.messageID,
      }
      forceClear = true
      forceContainsLatestCalc = true
      centeredMessageIDs.push({conversationIDKey: key, messageID: action.payload.messageID})
      break
    case Chat2Gen.jumpToRecent:
      key = action.payload.conversationIDKey
      reason = 'jump to recent'
      forceClear = true
      break
    default:
      Flow.ifFlowComplainsAboutThisFunctionYouHaventHandledAllCasesInASwitch(action.type)
      key = action.payload.conversationIDKey
  }

  if (!key || !Constants.isValidConversationIDKey(key)) {
    logger.info('bail: no conversationIDKey')
    return
  }

  const conversationIDKey = key

  const conversationID = Types.keyToConversationID(conversationIDKey)
  if (!conversationID) {
    logger.info('bail: invalid conversationIDKey')
    return
  }

  let numberOfMessagesToLoad

  const meta = Constants.getMeta(state, conversationIDKey)

  if (meta.membershipType === 'youAreReset' || !meta.rekeyers.isEmpty()) {
    logger.info('bail: we are reset')
    return
  }

  if (action.type === Chat2Gen.loadOlderMessagesDueToScroll) {
    if (!state.chat2.moreToLoadMap.get(conversationIDKey)) {
      logger.info('bail: scrolling back and at the end')
      return
    }
    sd = 'back'
    numberOfMessagesToLoad = Constants.numMessagesOnScrollback
  } else if (action.type === Chat2Gen.loadNewerMessagesDueToScroll) {
    sd = 'forward'
    numberOfMessagesToLoad = Constants.numMessagesOnScrollback
  } else {
    numberOfMessagesToLoad = Constants.numMessagesOnInitialLoad
  }

  logger.info(`calling rpc convo: ${conversationIDKey} num: ${numberOfMessagesToLoad} reason: ${reason}`)

  const loadingKey = Constants.waitingKeyThreadLoad(conversationIDKey)

  let calledClear = false
  const onGotThread = ({thread}: {+thread: ?string}, context: 'full' | 'cached') => {
    if (!thread) {
      return
    }

    const uiMessages: RPCChatTypes.UIMessages = JSON.parse(thread)

    const actions = []

    let shouldClearOthers = false
    if ((forceClear || sd === 'none') && !calledClear) {
      shouldClearOthers = true
      calledClear = true
    }
    const messages = (uiMessages.messages || []).reduce((arr, m) => {
      const message = conversationIDKey ? Constants.uiMessageToMessage(state, conversationIDKey, m) : null
      if (message) {
        arr.push(message)
      }
      return arr
    }, [])

    const moreToLoad = uiMessages.pagination ? !uiMessages.pagination.last : true
    actions.push(Saga.put(Chat2Gen.createUpdateMoreToLoad({conversationIDKey, moreToLoad})))

    if (messages.length) {
      actions.push(
        Saga.put(
          Chat2Gen.createMessagesAdd({
            centeredMessageIDs,
            context: {conversationIDKey, type: 'threadLoad'},
            forceContainsLatestCalc,
            messages,
            shouldClearOthers,
          })
        )
      )
    }

    return actions
  }

  const pagination = messageIDControl ? null : scrollDirectionToPagination(sd, numberOfMessagesToLoad)
  try {
    const results: RPCChatTypes.NonblockFetchRes = yield RPCChatTypes.localGetThreadNonblockRpcSaga({
      incomingCallMap: {
        'chat.1.chatUi.chatThreadCached': p => onGotThread(p, 'cached'),
        'chat.1.chatUi.chatThreadFull': p => onGotThread(p, 'full'),
      },
      params: {
        cbMode: RPCChatTypes.localGetThreadNonblockCbMode.incremental,
        conversationID,
        identifyBehavior: RPCTypes.tlfKeysTLFIdentifyBehavior.chatGui,
        pagination,

        pgmode: RPCChatTypes.localGetThreadNonblockPgMode.server,
        query: {
          disablePostProcessThread: false,
          disableResolveSupersedes: false,
          enableDeletePlaceholders: true,
          markAsRead: false,
          messageIDControl,
          messageTypes: loadThreadMessageTypes,
        },
        reason: reasonToRPCReason(reason),
      },
      waitingKey: loadingKey,
    })
    yield Saga.put(
      Chat2Gen.createSetConversationOffline({conversationIDKey, offline: results && results.offline})
    )
  } catch (e) {
    logger.warn(e.message)
    if (e.code !== RPCTypes.constantsStatusCode.scteamreaderror) {
      // scteamreaderror = user is not in team. they'll see the rekey screen so don't throw for that
      throw e
    }
  }
}

function* getUnreadline(state, action, logger) {
  // Get the conversationIDKey
  let key = null
  switch (action.type) {
    case Chat2Gen.selectConversation:
      key = action.payload.conversationIDKey
      if (key === Constants.pendingConversationIDKey) {
        key = Constants.getResolvedPendingConversationIDKey(state)
      }
      break
    default:
      Flow.ifFlowComplainsAboutThisFunctionYouHaventHandledAllCasesInASwitch(action.type)
      key = action.payload.conversationIDKey
  }

  if (!key || !Constants.isValidConversationIDKey(key)) {
    logger.info('Load unreadline bail: no conversationIDKey')
    return
  }

  const conversationIDKey = key
  const convID = Types.keyToConversationID(conversationIDKey)
  if (!convID) {
    logger.info('Load unreadline bail: invalid conversationIDKey')
    return
  }

  const {readMsgID} = state.chat2.metaMap.get(conversationIDKey, Constants.makeConversationMeta())
  const unreadlineRes = yield RPCChatTypes.localGetUnreadlineRpcPromise({
    convID,
    identifyBehavior: RPCTypes.tlfKeysTLFIdentifyBehavior.chatGui,
    readMsgID: readMsgID < 0 ? 0 : readMsgID,
  })
  const unreadlineID = unreadlineRes.unreadlineID ? unreadlineRes.unreadlineID : 0
  yield Saga.put(
    Chat2Gen.createUpdateUnreadline({
      conversationIDKey,
      messageID: Types.numberToMessageID(unreadlineID),
    })
  )
}

const clearInboxFilter = (state, action) => {
  if (!state.chat2.inboxFilter) {
    return
  }

  if (
    action.type === Chat2Gen.selectConversation &&
    (action.payload.reason === 'inboxFilterArrow' || action.payload.reason === 'inboxFilterChanged')
  ) {
    return
  }

  return Chat2Gen.createSetInboxFilter({filter: ''})
}

// Show a desktop notification
function* desktopNotify(state, action, logger) {
  const {conversationIDKey, author, body} = action.payload
  const meta = Constants.getMeta(state, conversationIDKey)

  if (
    Constants.isUserActivelyLookingAtThisThread(state, conversationIDKey) ||
    meta.isMuted // ignore muted convos
  ) {
    logger.info('not sending notification')
    return
  }

  logger.info('sending chat notification')
  let title = ['small', 'big'].includes(meta.teamType) ? meta.teamname : author
  if (meta.teamType === 'big') {
    title += `#${meta.channelname}`
  }

  const actions = yield Saga.callUntyped(
    () =>
      new Promise(resolve => {
        const onClick = () => {
          resolve(
            Saga.sequentially([
              Saga.put(
                Chat2Gen.createSelectConversation({
                  conversationIDKey,
                  reason: 'desktopNotification',
                })
              ),
              Saga.put(RouteTreeGen.createSwitchTo({path: [Tabs.chatTab]})),
              Saga.put(ConfigGen.createShowMain()),
            ])
          )
        }
        const onClose = () => {
          resolve()
        }
        logger.info('invoking NotifyPopup for chat notification')
        NotifyPopup(title, {body, sound: state.config.notifySound}, -1, author, onClick, onClose)
      })
  )
  if (actions) {
    yield actions
  }
}

// Delete a message. We cancel pending messages
const messageDelete = (state, action, logger) => {
  const {conversationIDKey, ordinal} = action.payload
  const message = state.chat2.messageMap.getIn([conversationIDKey, ordinal])
  if (
    !message ||
    (message.type !== 'text' && message.type !== 'attachment' && message.type !== 'requestPayment')
  ) {
    logger.warn('Deleting non-existant or, non-text non-attachment non-requestPayment message')
    logger.debug('Deleting invalid message:', message)
    return
  }

  const meta = state.chat2.metaMap.get(conversationIDKey)
  if (!meta) {
    logger.warn('Deleting message w/ no meta')
    logger.debug('Deleting message w/ no meta', message)
    return
  }

  // We have to cancel pending messages
  if (!message.id) {
    if (message.outboxID) {
      return RPCChatTypes.localCancelPostRpcPromise(
        {outboxID: Types.outboxIDToRpcOutboxID(message.outboxID)},
        Constants.waitingKeyCancelPost
      ).then(() => Chat2Gen.createMessagesWereDeleted({conversationIDKey, ordinals: [message.ordinal]}))
    } else {
      logger.warn('Delete of no message id and no outboxid')
    }
  } else {
    return RPCChatTypes.localPostDeleteNonblockRpcPromise(
      {
        clientPrev: 0,
        conversationID: Types.keyToConversationID(conversationIDKey),
        identifyBehavior: RPCTypes.tlfKeysTLFIdentifyBehavior.chatGui,
        outboxID: null,
        supersedes: message.id,
        tlfName: meta.tlfname,
        tlfPublic: false,
      },
      Constants.waitingKeyDeletePost
    ).then(() => {})
  }
}

const clearMessageSetEditing = (state, action) =>
  Chat2Gen.createMessageSetEditing({
    conversationIDKey: action.payload.conversationIDKey,
    ordinal: null,
  })

const getIdentifyBehavior = (state, conversationIDKey) => {
  return RPCTypes.tlfKeysTLFIdentifyBehavior.chatGui
}

function* messageEdit(state, action, logger) {
  const {conversationIDKey, text, ordinal} = action.payload
  const message = Constants.getMessage(state, conversationIDKey, ordinal)
  if (!message) {
    logger.warn("Can't find message to edit", ordinal)
    return
  }

  if (message.type === 'text') {
    // Skip if the content is the same
    if (message.text.stringValue() === text.stringValue()) {
      yield Saga.put(Chat2Gen.createMessageSetEditing({conversationIDKey, ordinal: null}))
      return
    }

    const meta = Constants.getMeta(state, conversationIDKey)
    const tlfName = meta.tlfname
    const clientPrev = Constants.getClientPrev(state, conversationIDKey)
    const outboxID = Constants.generateOutboxID()
    const target = {
      messageID: message.id,
      outboxID: message.outboxID ? Types.outboxIDToRpcOutboxID(message.outboxID) : null,
    }
    let actions = [
      Saga.callUntyped(
        RPCChatTypes.localPostEditNonblockRpcPromise,
        {
          body: text.stringValue(),
          clientPrev,
          conversationID: Types.keyToConversationID(conversationIDKey),
          identifyBehavior: getIdentifyBehavior(state, conversationIDKey),
          outboxID,
          target,
          tlfName,
          tlfPublic: false,
        },
        Constants.waitingKeyEditPost
      ),
    ]
    if (!message.id) {
      actions = actions.concat(
        Saga.put(Chat2Gen.createPendingMessageWasEdited({conversationIDKey, ordinal, text}))
      )
    }
    yield Saga.sequentially(actions)
  } else {
    logger.warn('Editing non-text message')
  }
}

const messageRetry = (state, action) => {
  const {outboxID} = action.payload
  return RPCChatTypes.localRetryPostRpcPromise(
    {outboxID: Types.outboxIDToRpcOutboxID(outboxID)},
    Constants.waitingKeyRetryPost
  )
}

const onToggleThreadSearch = (state, action) => {
  const visible = Constants.getThreadSearchInfo(state, action.payload.conversationIDKey).visible
  return visible ? [] : RPCChatTypes.localCancelActiveSearchRpcPromise()
}

const hideThreadSearch = (state, action) => {
  const visible = Constants.getThreadSearchInfo(state, action.payload.conversationIDKey).visible
  return visible
    ? Chat2Gen.createToggleThreadSearch({conversationIDKey: action.payload.conversationIDKey})
    : []
}

function* threadSearch(state, action, logger) {
  const {conversationIDKey, query} = action.payload
  const onHit = hit => {
    const message = Constants.uiMessageToMessage(state, conversationIDKey, hit.searchHit.hitMessage)
    return message ? Saga.put(Chat2Gen.createThreadSearchResult({conversationIDKey, message})) : []
  }
  const onDone = () => {
    return Saga.put(Chat2Gen.createSetThreadSearchStatus({conversationIDKey, status: 'done'}))
  }
  yield Saga.put(Chat2Gen.createSetThreadSearchStatus({conversationIDKey, status: 'inprogress'}))
  try {
    yield RPCChatTypes.localSearchRegexpRpcSaga({
      incomingCallMap: {
        'chat.1.chatUi.chatSearchDone': onDone,
        'chat.1.chatUi.chatSearchHit': onHit,
      },
      params: {
        convID: Types.keyToConversationID(conversationIDKey),
        identifyBehavior: RPCTypes.tlfKeysTLFIdentifyBehavior.chatGui,
        isRegex: false,
        opts: {
          afterContext: 0,
          beforeContext: 0,
          forceReindex: false,
          maxConvs: -1,
          maxHits: -1,
          maxMessages: -1,
          maxNameConvs: 15,
          sentAfter: 0,
          sentBefore: 0,
          sentBy: '',
        },
        query: query.stringValue(),
      },
    })
  } catch (e) {
    logger.error('search failed: ' + e.message)
    yield Saga.put(Chat2Gen.createSetThreadSearchStatus({conversationIDKey, status: 'done'}))
  }
}

function* messageSend(state, action, logger) {
  const {conversationIDKey, text} = action.payload

  const meta = Constants.getMeta(state, conversationIDKey)
  const tlfName = meta.tlfname
  const clientPrev = Constants.getClientPrev(state, conversationIDKey)

  // disable sending exploding messages if flag is false
  const ephemeralLifetime = Constants.getConversationExplodingMode(state, conversationIDKey)
  const ephemeralData = ephemeralLifetime !== 0 ? {ephemeralLifetime} : {}
  const confirmRouteName = 'chatPaymentsConfirm'
  const onShowConfirm = () => [
    Saga.put(Chat2Gen.createClearPaymentConfirmInfo()),
    Saga.put(
      RouteTreeGen.createNavigateAppend({
        path: [confirmRouteName],
      })
    ),
  ]
  const onHideConfirm = ({canceled}) =>
    Saga.callUntyped(function*() {
      const state = yield* Saga.selectState()
      if (!flags.useNewRouter && getPath(state.routeTree.routeState).last() === confirmRouteName) {
        yield Saga.put(RouteTreeGen.createNavigateUp())
      } else if (flags.useNewRouter) {
        if (Router2Constants.getVisibleScreen()?.routeName === confirmRouteName) {
          yield Saga.put(RouteTreeGen.createClearModals())
        }
      }
      if (canceled) {
        yield Saga.put(Chat2Gen.createSetUnsentText({conversationIDKey, text}))
      }
    })
  const onDataConfirm = ({summary}, response) => {
    storeStellarConfirmWindowResponse(false, response)
    return Saga.put(Chat2Gen.createSetPaymentConfirmInfo({summary}))
  }
  const onDataError = ({error}, response) => {
    storeStellarConfirmWindowResponse(false, response)
    return Saga.put(Chat2Gen.createSetPaymentConfirmInfoError({error}))
  }

  try {
    yield RPCChatTypes.localPostTextNonblockRpcSaga({
      customResponseIncomingCallMap: {
        'chat.1.chatUi.chatStellarDataConfirm': onDataConfirm,
        'chat.1.chatUi.chatStellarDataError': onDataError,
      },
      incomingCallMap: {
        'chat.1.chatUi.chatStellarDone': onHideConfirm,
        'chat.1.chatUi.chatStellarShowConfirm': onShowConfirm,
      },
      params: {
        ...ephemeralData,
        body: text.stringValue(),
        clientPrev,
        conversationID: Types.keyToConversationID(conversationIDKey),
        identifyBehavior: getIdentifyBehavior(state, conversationIDKey),
        outboxID: null,
        tlfName,
        tlfPublic: false,
      },
      waitingKey: Constants.waitingKeyPost,
    })
    logger.info('[MessageSend] success')
  } catch (e) {
    logger.info('[MessageSend] error')
  }

  // Do some logging to track down the root cause of a bug causing
  // messages to not send. Do this after creating the objects above to
  // narrow down the places where the action can possibly stop.
  logger.info('[MessageSend]', 'non-empty text?', text.stringValue().length > 0)
}

let _stellarConfirmWindowResponse = null

function storeStellarConfirmWindowResponse(accept: boolean, response) {
  _stellarConfirmWindowResponse && _stellarConfirmWindowResponse.result(accept)
  _stellarConfirmWindowResponse = response
}

const confirmScreenResponse = (_, action) => {
  storeStellarConfirmWindowResponse(action.payload.accept, null)
}

function* previewConversationAfterFindExisting(state, action, results, users) {
  // still looking for this result?
  if (
    // If action.type === Chat2Gen.setPendingConversationUsers, then
    // we know that fromSearch is true and participants is non-empty
    // (see previewConversationFindExisting).
    action.type === Chat2Gen.setPendingConversationUsers &&
    !Constants.getMeta(state, Constants.pendingConversationIDKey)
      .participants.toSet()
      .equals(I.Set(users))
  ) {
    console.log('Ignoring old preview find due to participant mismatch')
    return
  }

  let existingConversationIDKey

  const isTeam =
    action.type === Chat2Gen.previewConversation && (action.payload.teamname || action.payload.channelname)
  if (action.type === Chat2Gen.previewConversation && action.payload.conversationIDKey) {
    existingConversationIDKey = action.payload.conversationIDKey
  } else if (results.length > 0) {
    // Even if we find an existing conversation lets put it into the pending state so its on top always, makes the UX simpler and better to see it selected
    // and allows quoting privately to work nicely
    existingConversationIDKey = results[0].conversationIDKey

    // If we get a conversationIDKey we don't know about (maybe an empty convo) lets treat it as not being found so we can go through the create flow
    // if it's a team avoid the flow and just preview & select the channel
    if (
      !isTeam &&
      existingConversationIDKey &&
      Constants.getMeta(state, existingConversationIDKey).conversationIDKey === Constants.noConversationIDKey
    ) {
      existingConversationIDKey = Constants.noConversationIDKey
    }
  }

  // If we're previewing a team conversation we want to actually make an rpc call and add it to the inbox
  if (isTeam) {
    if (!existingConversationIDKey || existingConversationIDKey === Constants.noConversationIDKey) {
      throw new Error('Tried to preview a non-existant channel?')
    }
    yield Saga.callUntyped(RPCChatTypes.localPreviewConversationByIDLocalRpcPromise, {
      convID: Types.keyToConversationID(existingConversationIDKey),
    })
    yield Saga.put(
      Chat2Gen.createSelectConversation({
        conversationIDKey: existingConversationIDKey,
        reason: 'previewResolved',
      })
    )
    yield Saga.put(Chat2Gen.createNavigateToThread())
  } else {
    yield Saga.put(
      Chat2Gen.createSetPendingConversationExistingConversationIDKey({
        conversationIDKey: existingConversationIDKey || Constants.noConversationIDKey,
      })
    )
    yield Saga.put(Chat2Gen.createSetPendingConversationUsers({fromSearch: false, users}))
    yield Saga.put(Chat2Gen.createNavigateToThread())
  }
}

// Start a conversation, or select an existing one
function* previewConversationFindExisting(state, action) {
  let participants
  let teamname
  let channelname
  let conversationIDKey
  if (action.type === Chat2Gen.previewConversation) {
    participants = action.payload.participants
    teamname = action.payload.teamname
    channelname = action.payload.channelname || 'general'
    conversationIDKey = action.payload.conversationIDKey
  } else if (action.type === Chat2Gen.setPendingConversationUsers) {
    if (!action.payload.fromSearch) {
      return
    }
    participants = action.payload.users
    if (!participants.length) {
      yield Saga.put(
        Chat2Gen.createSetPendingConversationExistingConversationIDKey({
          conversationIDKey: Constants.noConversationIDKey,
        })
      )
      return
    }
  }
  const you = state.config.username || ''

  let params
  let users = []

  // we handled participants or teams
  if (participants) {
    const toFind = I.Set(participants).add(you)
    params = {tlfName: toFind.join(',')}
    users = I.Set(participants)
      .subtract([you])
      .toArray()
    yield Saga.put(Chat2Gen.createSetPendingConversationUsers({fromSearch: false, users}))
  } else if (teamname) {
    params = {
      membersType: RPCChatTypes.commonConversationMembersType.team,
      tlfName: teamname,
      topicName: channelname,
    }
  } else if (conversationIDKey) {
    // we can skip the call if we have a conversationid already
  } else {
    throw new Error('Start conversation called w/ no participants or teamname')
  }

  yield Saga.put(
    Chat2Gen.createSetPendingConversationExistingConversationIDKey({
      conversationIDKey: Constants.pendingWaitingConversationIDKey,
    })
  )

  if (!conversationIDKey) {
    const results = yield* Saga.callPromise(RPCChatTypes.localFindConversationsLocalRpcPromise, {
      identifyBehavior: RPCTypes.tlfKeysTLFIdentifyBehavior.chatGui,
      membersType: RPCChatTypes.commonConversationMembersType.impteamnative,
      oneChatPerTLF: true,
      topicName: '',
      topicType: RPCChatTypes.commonTopicType.chat,
      visibility: RPCTypes.commonTLFVisibility.private,
      ...params,
    })
    const resultMetas = (results.uiConversations || [])
      .map(row => Constants.inboxUIItemToConversationMeta(row))
      .filter(Boolean)
    yield Saga.put(Chat2Gen.createMetasReceived({metas: resultMetas}))
    yield* previewConversationAfterFindExisting(state, action, resultMetas, users)
  } else {
    yield* previewConversationAfterFindExisting(state, action, [], [])
  }
}

const startupInboxLoad = state =>
  state.config.username ? Chat2Gen.createInboxRefresh({reason: 'bootstrap'}) : undefined

const changeSelectedConversation = (state, action, logger) => {
  const selected = Constants.getSelectedConversation(state)
  switch (action.type) {
    case Chat2Gen.setPendingMode: {
      if (action.payload.pendingMode === 'newChat') {
      } else if (action.payload.pendingMode !== 'none') {
        return [
          Chat2Gen.createSelectConversation({
            conversationIDKey: Constants.pendingConversationIDKey,
            reason: 'setPendingMode',
          }),
          navigateToThreadRoute,
        ]
      } else if (action.payload.noneDestination === 'inbox') {
        return Chat2Gen.createNavigateToInbox({findNewConversation: true})
      } else if (action.payload.noneDestination === 'thread') {
        // don't allow check of isValidConversationIDKey
        return navigateToThreadRoute
      }
      break
    }
    case Chat2Gen.messageSend: // fallthrough
    case Chat2Gen.attachmentsUpload:
      // Sent into a resolved pending conversation? Select the resolved one
      if (selected === Constants.pendingConversationIDKey) {
        const resolvedPendingConversationIDKey = Constants.getResolvedPendingConversationIDKey(state)
        if (resolvedPendingConversationIDKey !== Constants.noConversationIDKey) {
          return Chat2Gen.createSelectConversation({
            conversationIDKey: resolvedPendingConversationIDKey,
            reason: 'sendingToPending',
          })
        }
      }
  }

  if (!isMobile) {
    return _maybeAutoselectNewestConversation(state, action, logger)
  }
}

const _maybeAutoselectNewestConversation = (state, action, logger) => {
  // If there is a team we should avoid when selecting a new conversation (e.g.
  // on team leave) put the name in `avoidTeam` and `isEligibleConvo` below will
  // take it into account
  let avoidTeam = ''
  if (action.type === TeamsGen.leaveTeam) {
    avoidTeam = action.payload.teamname
  }
  let selected = Constants.getSelectedConversation(state)
  const selectedMeta = state.chat2.metaMap.get(selected)
  if (!selectedMeta) {
    selected = Constants.noConversationIDKey
  }
  let avoidConversationID = Constants.noConversationIDKey
  if (action.type === Chat2Gen.hideConversation) {
    avoidConversationID = selected
  }
  if (action.type === Chat2Gen.metaDelete) {
    if (!action.payload.selectSomethingElse) {
      return
    }
    // only do this if we blocked the current conversation
    if (selected !== Constants.noConversationIDKey && selected !== action.payload.conversationIDKey) {
      return
    }
    // only select something if we're leaving a pending conversation
  } else if (action.type === Chat2Gen.setPendingMode) {
    if (action.payload.pendingMode !== 'none') {
      return
    }
  }

  if (action.type === Chat2Gen.metasReceived) {
    // If we have new activity, don't switch to it unless no convo was selected
    if (selected !== Constants.noConversationIDKey) {
      return
    }
  } else if (action.type === Chat2Gen.setPendingMode) {
    if (Constants.isValidConversationIDKey(selected)) {
      return
    }
  } else if (
    (action.type === Chat2Gen.leaveConversation ||
      action.type === Chat2Gen.blockConversation ||
      action.type === Chat2Gen.hideConversation) &&
    action.payload.conversationIDKey === selected
  ) {
    // Intentional fall-through -- force select a new one
  } else if (
    Constants.isValidConversationIDKey(selected) &&
    (!avoidTeam || (selectedMeta && selectedMeta.teamname !== avoidTeam)) &&
    !(action.type === Chat2Gen.navigateToInbox && selected !== action.payload.avoidConversationID)
  ) {
    // Stay with our existing convo if it was not empty or pending, or the
    // selected convo already doesn't belong to the team we're trying to switch
    // away from, or we're not avoiding it because it's a channel we're leaving
    return
  }

  const isEligibleConvo = meta => {
    if (meta.teamType === 'big') {
      // Don't select a big team channel
      return false
    }
    if (meta.status === RPCChatTypes.commonConversationStatus.ignored) {
      return false
    }
    if (avoidTeam && meta.teamname === avoidTeam) {
      // We just left this team, don't select a convo from it
      return false
    }
    if (
      avoidConversationID !== Constants.noConversationIDKey &&
      meta.conversationIDKey === avoidConversationID
    ) {
      return false
    }
    return true
  }

  // If we got here we're auto selecting the newest convo
  const meta = state.chat2.metaMap.maxBy(meta => (isEligibleConvo(meta) ? meta.timestamp : 0))

  if (meta) {
    return Chat2Gen.createSelectConversation({
      conversationIDKey: meta.conversationIDKey,
      reason: 'findNewestConversation',
    })
  } else if (avoidTeam) {
    // No conversations besides in the team we're trying to avoid. Select
    // nothing
    logger.info(
      `no eligible conversations left in inbox (no conversations outside of team we're avoiding); selecting nothing`
    )
    return Chat2Gen.createSelectConversation({
      conversationIDKey: Constants.noConversationIDKey,
      reason: 'clearSelected',
    })
  }
}

const openFolder = (state, action) => {
  const meta = Constants.getMeta(state, action.payload.conversationIDKey)
  const path = FsTypes.stringToPath(
    meta.teamType !== 'adhoc'
      ? teamFolder(meta.teamname)
      : privateFolderWithUsers(meta.participants.toArray())
  )
  return FsConstants.makeActionForOpenPathInFilesTab(path)
}

const getRecommendations = (state, action) => {
  if (
    action.type === Chat2Gen.selectConversation &&
    action.payload.conversationIDKey !== Constants.pendingConversationIDKey
  ) {
    return
  }

  const meta = Constants.getMeta(state, Constants.pendingConversationIDKey)
  if (meta.participants.isEmpty()) {
    return SearchGen.createSearchSuggestions({searchKey: 'chatSearch'})
  }
}

const clearSearchResults = () => SearchGen.createClearSearchResults({searchKey: 'chatSearch'})

const updatePendingParticipants = (state, action) => {
  let users
  if (action.type === Chat2Gen.setPendingMode) {
    // Ignore the pendingMode changes other than the clear
    if (action.payload.pendingMode !== 'none') {
      return
    }
    users = []
  } else {
    users = action.payload.userInputItemIds || []
  }

  return [
    Chat2Gen.createSetPendingConversationUsers({fromSearch: true, users}),
    SearchGen.createSetUserInputItems({searchKey: 'chatSearch', searchResults: users}),
  ]
}

function* downloadAttachment(fileName: string, message: Types.Message) {
  try {
    const conversationIDKey = message.conversationIDKey
    const ordinal = message.ordinal
    let lastRatioSent = -1 // force the first update to show no matter what
    const onDownloadProgress = ({bytesComplete, bytesTotal}) => {
      const ratio = bytesComplete / bytesTotal
      // Don't spam ourselves with updates
      if (ratio - lastRatioSent > 0.05) {
        lastRatioSent = ratio
        return Saga.put(
          Chat2Gen.createAttachmentLoading({conversationIDKey, isPreview: false, ordinal, ratio})
        )
      }
    }

    const rpcRes: RPCChatTypes.DownloadFileAttachmentLocalRes = yield RPCChatTypes.localDownloadFileAttachmentLocalRpcSaga(
      {
        incomingCallMap: {
          'chat.1.chatUi.chatAttachmentDownloadDone': () => {},
          'chat.1.chatUi.chatAttachmentDownloadProgress': onDownloadProgress,
          'chat.1.chatUi.chatAttachmentDownloadStart': () => {},
        },
        params: {
          conversationID: Types.keyToConversationID(conversationIDKey),
          filename: fileName,
          identifyBehavior: RPCTypes.tlfKeysTLFIdentifyBehavior.chatGui,
          messageID: message.id,
          preview: false,
        },
      }
    )
    yield Saga.put(Chat2Gen.createAttachmentDownloaded({message, path: fileName}))
    return rpcRes.filename
  } catch (e) {
    logger.error(`downloadAttachment error: ${e.message}`)
    yield Saga.put(
      Chat2Gen.createAttachmentDownloadedError({error: e.message || 'Error downloading attachment', message})
    )
  }
  return fileName
}

// Download an attachment to your device
function* attachmentDownload(_, action, logger) {
  const {message} = action.payload

  if (message.type !== 'attachment') {
    throw new Error('Trying to download missing / incorrect message?')
  }

  // already downloaded?
  if (message.downloadPath) {
    logger.warn('Attachment already downloaded')
    return
  }

  // Download it
  const destPath = yield* Saga.callPromise(downloadFilePath, message.fileName)
  yield Saga.callUntyped(downloadAttachment, destPath, message)
}

function* attachmentFullscreenNext(state, action) {
  const {conversationIDKey, messageID, backInTime} = action.payload
  const blankMessage = Constants.makeMessageAttachment({})
  if (conversationIDKey === blankMessage.conversationIDKey) {
    return
  }
  const currentFullscreen = state.chat2.attachmentFullscreenMessage || blankMessage
  yield Saga.put(Chat2Gen.createAttachmentFullscreenSelection({message: blankMessage}))
  const nextAttachmentRes = yield* Saga.callPromise(
    RPCChatTypes.localGetNextAttachmentMessageLocalRpcPromise,
    {
      assetTypes: [RPCChatTypes.commonAssetMetadataType.image, RPCChatTypes.commonAssetMetadataType.video],
      backInTime,
      convID: Types.keyToConversationID(conversationIDKey),
      identifyBehavior: RPCTypes.tlfKeysTLFIdentifyBehavior.chatGui,
      messageID,
    }
  )

  let nextMsg = currentFullscreen
  if (nextAttachmentRes.message) {
    const uiMsg = Constants.uiMessageToMessage(state, conversationIDKey, nextAttachmentRes.message)
    if (uiMsg) {
      nextMsg = uiMsg
    }
  }
  yield Saga.put(Chat2Gen.createAttachmentFullscreenSelection({message: nextMsg}))
}

const attachmentPreviewSelect = (_, action) => {
  const message = action.payload.message
  if (Constants.isVideoAttachment(message)) {
    // Start up the fullscreen video view
    return RouteTreeGen.createNavigateAppend({
      path: [
        {
          props: {conversationIDKey: message.conversationIDKey, ordinal: message.ordinal},
          selected: 'chatAttachmentVideoFullscreen',
        },
      ],
    })
  } else {
    return [
      Chat2Gen.createAttachmentFullscreenSelection({message}),
      RouteTreeGen.createNavigateAppend({
        path: [
          {
            props: {},
            selected: 'chatAttachmentFullscreen',
          },
        ],
      }),
    ]
  }
}

// Handle an image pasted into a conversation
const attachmentPasted = (_, action) => {
  const {conversationIDKey, data} = action.payload
  const outboxID = Constants.generateOutboxID()
  return RPCChatTypes.localMakeUploadTempFileRpcPromise({
    data,
    filename: 'paste.png',
    outboxID,
  }).then(path => {
    const pathAndOutboxIDs = [
      {
        outboxID,
        path,
      },
    ]
    return RouteTreeGen.createNavigateAppend({
      path: [{props: {conversationIDKey, pathAndOutboxIDs}, selected: 'chatAttachmentGetTitles'}],
    })
  })
}

// Upload an attachment
function* attachmentsUpload(state, action, logger) {
  const {conversationIDKey, paths, titles} = action.payload
  const meta = state.chat2.metaMap.get(conversationIDKey)
  if (!meta) {
    logger.warn('Missing meta for attachment upload', conversationIDKey)
    return
  }
  const clientPrev = Constants.getClientPrev(state, conversationIDKey)
  // disable sending exploding messages if flag is false
  const ephemeralLifetime = Constants.getConversationExplodingMode(state, conversationIDKey)
  const ephemeralData = ephemeralLifetime !== 0 ? {ephemeralLifetime} : {}
  const outboxIDs = paths.reduce((obids, p) => {
    obids.push(p.outboxID ? p.outboxID : Constants.generateOutboxID())
    return obids
  }, [])
  yield Saga.sequentially(
    paths.map((p, i) =>
      Saga.callUntyped(RPCChatTypes.localPostFileAttachmentLocalNonblockRpcPromise, {
        arg: {
          ...ephemeralData,
          conversationID: Types.keyToConversationID(conversationIDKey),
          filename: p.path,
          identifyBehavior: getIdentifyBehavior(state, conversationIDKey),
          metadata: Buffer.from([]),
          outboxID: outboxIDs[i],
          title: titles[i],
          tlfName: meta.tlfname,
          visibility: RPCTypes.commonTLFVisibility.private,
        },
        clientPrev,
      })
    )
  )
}

// Tell service we're typing
const sendTyping = (_, action) => {
  const {conversationIDKey, typing} = action.payload
  return RPCChatTypes.localUpdateTypingRpcPromise({
    conversationID: Types.keyToConversationID(conversationIDKey),
    typing,
  })
}

// Implicit teams w/ reset users we can invite them back in or chat w/o them
const resetChatWithoutThem = (state, action) => {
  const {conversationIDKey} = action.payload
  const meta = Constants.getMeta(state, conversationIDKey)
  // remove all bad people
  const goodParticipants = meta.participants.toSet().subtract(meta.resetParticipants)
  return Chat2Gen.createPreviewConversation({
    participants: goodParticipants.toArray(),
    reason: 'resetChatWithoutThem',
  })
}

// let them back in after they reset
const resetLetThemIn = (_, action) =>
  RPCChatTypes.localAddTeamMemberAfterResetRpcPromise({
    convID: Types.keyToConversationID(action.payload.conversationIDKey),
    username: action.payload.username,
  })

const markThreadAsRead = (state, action, logger) => {
  const conversationIDKey = Constants.getSelectedConversation(state)

  if (!conversationIDKey) {
    logger.info('marking read bail on no selected conversation')
    return
  }
  if (conversationIDKey === Constants.pendingConversationIDKey) {
    logger.info('marking read bail on pending conversation')
    return
  }

  const meta = state.chat2.metaMap.get(conversationIDKey)
  if (!meta) {
    logger.info('marking read bail on not in meta list. preview?')
    return
  }

  if (action.type === Chat2Gen.markInitiallyLoadedThreadAsRead) {
    if (action.payload.conversationIDKey !== conversationIDKey) {
      logger.info('marking read bail on not looking at this thread anymore?')
      return
    }
  }

  if (!Constants.isUserActivelyLookingAtThisThread(state, conversationIDKey)) {
    logger.info('marking read bail on not looking at this thread')
    return
  }

  // Check to see if we do not have the latest message, and don't mark anything as read in that case
  // If we have no information at all, then just mark as read
  if (!state.chat2.containsLatestMessageMap.get(conversationIDKey, true)) {
    logger.info('marking read bail on not containing latest message')
    return
  }

  let message
  const mmap = state.chat2.messageMap.get(conversationIDKey)
  if (mmap) {
    const ordinals = Constants.getMessageOrdinals(state, conversationIDKey)
    const ordinal = ordinals.findLast(o => {
      const m = mmap.get(o)
      return m && !!m.id
    })
    message = mmap.get(ordinal)
  }

  const readMsgID = message ? (message.id > meta.maxMsgID ? message.id : meta.maxMsgID) : meta.maxMsgID
  logger.info(`marking read messages ${conversationIDKey} ${readMsgID}`)
  return RPCChatTypes.localMarkAsReadLocalRpcPromise({
    conversationID: Types.keyToConversationID(conversationIDKey),
    msgID: readMsgID,
  }).then(() => {})
}

// Delete a message and any older
const deleteMessageHistory = (state, action, logger) => {
  const {conversationIDKey} = action.payload
  const meta = Constants.getMeta(state, conversationIDKey)

  if (!meta.tlfname) {
    logger.warn('Deleting message history for non-existent TLF:')
    return
  }

  return RPCChatTypes.localPostDeleteHistoryByAgeRpcPromise({
    age: 0,
    conversationID: Types.keyToConversationID(conversationIDKey),
    identifyBehavior: RPCTypes.tlfKeysTLFIdentifyBehavior.chatGui,
    tlfName: meta.tlfname,
    tlfPublic: false,
  }).then(() => {})
}

// Get the rights a user has on certain actions in a team
const loadCanUserPerform = (state, action) => {
  const {conversationIDKey} = action.payload
  const meta = Constants.getMeta(state, conversationIDKey)
  const teamname = meta.teamname
  if (!teamname) {
    return
  }
  if (!TeamsConstants.hasCanPerform(state, teamname)) {
    return TeamsGen.createGetTeamOperations({teamname})
  }
}

const loadTeamForConv = (state, action) => {
  const {conversationIDKey} = action.payload
  const meta = Constants.getMeta(state, conversationIDKey)
  const teamname = meta.teamname
  if (!teamname) {
    return
  }
  return TeamsGen.createGetMembers({teamname})
}

// Get the full channel names/descs for a team if we don't already have them.
function* loadChannelInfos(state, action) {
  const {conversationIDKey} = action.payload
  const meta = Constants.getMeta(state, conversationIDKey)
  const teamname = meta.teamname
  if (!teamname) {
    return
  }
  if (!TeamsConstants.hasChannelInfos(state, teamname)) {
    yield Saga.callUntyped(Saga.delay, 4000)
    yield Saga.put(TeamsGen.createGetChannels({teamname}))
  }
}

// Helpers to nav you to the right place
const navigateToInbox = (state, action, logger) => {
  if (action.type === Chat2Gen.leaveConversation && action.payload.dontNavigateToInbox) {
    return
  }
  if (flags.useNewRouter) {
    return RouteTreeGen.createNavUpToScreen({routeName: Tabs.chatTab})
  }
  let resetRouteAction = RouteTreeGen.createNavigateTo({
    path: flags.useNewRouter
      ? [{props: {}, selected: Tabs.chatTab}]
      : [{props: {}, selected: Tabs.chatTab}, {props: {}, selected: null}],
  })
  if (action.type === TeamsGen.leaveTeam || action.type === TeamsGen.leftTeam) {
    const {context, teamname} = action.payload
    switch (action.type) {
      case TeamsGen.leaveTeam:
        if (context !== 'chat' && Constants.isTeamConversationSelected(state, teamname)) {
          // If we're leaving a team from somewhere else and we have a team convo
          // selected, reset the chat tab to the root
          logger.info(`chat:navigateToInbox resetting chat tab nav stack to root because of leaveTeam`)
          return RouteTreeGen.createNavigateTo({parentPath: [Tabs.chatTab], path: []})
        }
        break
      case TeamsGen.leftTeam:
        if (context === 'chat') {
          // If we've left a team from the chat tab indiscriminately navigate to
          // the tab root
          logger.info(`chat:navigateToInbox navigating to cleared chat routes because of leftTeam`)
          return resetRouteAction
        }
    }
    return
  }
  const actions = [resetRouteAction]
  if (action.type === Chat2Gen.navigateToInbox && action.payload.findNewConversation && !isMobile) {
    actions.push(_maybeAutoselectNewestConversation(state, action, logger))
  }
  return actions
}

// Unchecked version of Chat2Gen.createNavigateToThread() --
// Saga.put() this if you want to select the pending conversation
// (which doesn't count as valid).
const navigateToThreadRoute = flags.useNewRouter
  ? RouteTreeGen.createNavigateAppend({path: Constants.newRouterThreadRoute})
  : RouteTreeGen.createNavigateTo({path: Constants.threadRoute})

const navigateToThread = (state, action) => {
  if (!Constants.isValidConversationIDKey(state.chat2.selectedConversation)) {
    console.log('Skip nav to thread on invalid conversation')
    return
  }
  return navigateToThreadRoute
}

const mobileNavigateOnSelect = (state, action) => {
  if (Constants.isValidConversationIDKey(action.payload.conversationIDKey)) {
    return navigateToThreadRoute
  }
}

const mobileChangeSelection = state => {
  if (flags.useNewRouter) {
    return
  }
  const routePath = getPath(state.routeTree.routeState)
  const inboxSelected = routePath.size === 1 && routePath.get(0) === Tabs.chatTab
  if (inboxSelected) {
    return Chat2Gen.createSelectConversation({
      conversationIDKey: Constants.noConversationIDKey,
      reason: 'clearSelected',
    })
  }
}

// Native share sheet for attachments
function* mobileMessageAttachmentShare(state, action, logger) {
  const {conversationIDKey, ordinal} = action.payload
  let message = Constants.getMessage(state, conversationIDKey, ordinal)
  if (!message || message.type !== 'attachment') {
    throw new Error('Invalid share message')
  }
  const fileName = yield* downloadAttachment('', message)
  try {
    yield* Saga.callPromise(showShareActionSheetFromFile, fileName, message.fileType)
  } catch (e) {
    logger.error('Failed to share attachment: ' + JSON.stringify(e))
  }
}

// Native save to camera roll
function* mobileMessageAttachmentSave(state, action, logger) {
  const {conversationIDKey, ordinal} = action.payload
  let message = Constants.getMessage(state, conversationIDKey, ordinal)
  if (!message || message.type !== 'attachment') {
    throw new Error('Invalid share message')
  }
  const fileName = yield* downloadAttachment('', message)
  if (fileName === '') {
    // failed to download
    logger.error('Downloading attachment failed')
    throw new Error('Downloading attachment failed')
  }
  yield Saga.put(
    Chat2Gen.createAttachmentMobileSave({
      conversationIDKey: message.conversationIDKey,
      ordinal: message.ordinal,
    })
  )
  try {
    logger.info('Trying to save chat attachment to camera roll')
    yield* Saga.callPromise(saveAttachmentToCameraRoll, fileName, message.fileType)
  } catch (err) {
    logger.error('Failed to save attachment: ' + err)
    throw new Error('Failed to save attachment: ' + err)
  }
  yield Saga.put(
    Chat2Gen.createAttachmentMobileSaved({
      conversationIDKey: message.conversationIDKey,
      ordinal: message.ordinal,
    })
  )
}

const joinConversation = (_, action) =>
  RPCChatTypes.localJoinConversationByIDLocalRpcPromise(
    {convID: Types.keyToConversationID(action.payload.conversationIDKey)},
    Constants.waitingKeyJoinConversation
  ).then(() => {})

const leaveConversation = (_, action) =>
  RPCChatTypes.localLeaveConversationLocalRpcPromise({
    convID: Types.keyToConversationID(action.payload.conversationIDKey),
  }).then(() => {})

const muteConversation = (_, action) =>
  RPCChatTypes.localSetConversationStatusLocalRpcPromise({
    conversationID: Types.keyToConversationID(action.payload.conversationIDKey),
    identifyBehavior: RPCTypes.tlfKeysTLFIdentifyBehavior.chatGui,
    status: action.payload.muted
      ? RPCChatTypes.commonConversationStatus.muted
      : RPCChatTypes.commonConversationStatus.unfiled,
  }).then(() => {})

const updateNotificationSettings = (_, action) =>
  RPCChatTypes.localSetAppNotificationSettingsLocalRpcPromise({
    channelWide: action.payload.notificationsGlobalIgnoreMentions,
    convID: Types.keyToConversationID(action.payload.conversationIDKey),
    settings: [
      {
        deviceType: RPCTypes.commonDeviceType.desktop,
        enabled: action.payload.notificationsDesktop === 'onWhenAtMentioned',
        kind: RPCChatTypes.commonNotificationKind.atmention,
      },
      {
        deviceType: RPCTypes.commonDeviceType.desktop,
        enabled: action.payload.notificationsDesktop === 'onAnyActivity',
        kind: RPCChatTypes.commonNotificationKind.generic,
      },
      {
        deviceType: RPCTypes.commonDeviceType.mobile,
        enabled: action.payload.notificationsMobile === 'onWhenAtMentioned',
        kind: RPCChatTypes.commonNotificationKind.atmention,
      },
      {
        deviceType: RPCTypes.commonDeviceType.mobile,
        enabled: action.payload.notificationsMobile === 'onAnyActivity',
        kind: RPCChatTypes.commonNotificationKind.generic,
      },
    ],
  }).then(() => {})

function* blockConversation(_, action) {
  yield Saga.put(Chat2Gen.createNavigateToInbox({findNewConversation: true}))
  yield Saga.callUntyped(RPCChatTypes.localSetConversationStatusLocalRpcPromise, {
    conversationID: Types.keyToConversationID(action.payload.conversationIDKey),
    identifyBehavior: RPCTypes.tlfKeysTLFIdentifyBehavior.chatGui,
    status: action.payload.reportUser
      ? RPCChatTypes.commonConversationStatus.reported
      : RPCChatTypes.commonConversationStatus.blocked,
  })
}

function* hideConversation(_, action) {
  // Nav to inbox but don't use findNewConversation since changeSelectedConversation
  // does that with better information. It knows the conversation is hidden even before
  // that state bounces back.
  yield Saga.put(Chat2Gen.createNavigateToInbox({findNewConversation: false}))
  try {
    yield* Saga.callPromise(
      RPCChatTypes.localSetConversationStatusLocalRpcPromise,
      {
        conversationID: Types.keyToConversationID(action.payload.conversationIDKey),
        identifyBehavior: RPCTypes.tlfKeysTLFIdentifyBehavior.chatGui,
        status: RPCChatTypes.commonConversationStatus.ignored,
      },
      Constants.waitingKeyConvStatusChange(action.payload.conversationIDKey)
    )
  } catch (err) {
    logger.error('Failed to hide conversation: ' + err)
  }
}

function* unhideConversation(_, action) {
  try {
    yield* Saga.callPromise(
      RPCChatTypes.localSetConversationStatusLocalRpcPromise,
      {
        conversationID: Types.keyToConversationID(action.payload.conversationIDKey),
        identifyBehavior: RPCTypes.tlfKeysTLFIdentifyBehavior.chatGui,
        status: RPCChatTypes.commonConversationStatus.unfiled,
      },
      Constants.waitingKeyConvStatusChange(action.payload.conversationIDKey)
    )
  } catch (err) {
    logger.error('Failed to unhide conversation: ' + err)
  }
}

const setConvRetentionPolicy = (_, action, logger) => {
  const {conversationIDKey, policy} = action.payload
  const convID = Types.keyToConversationID(conversationIDKey)
  let servicePolicy: ?RPCChatTypes.RetentionPolicy
  try {
    servicePolicy = TeamsConstants.retentionPolicyToServiceRetentionPolicy(policy)
    if (servicePolicy) {
      return RPCChatTypes.localSetConvRetentionLocalRpcPromise({
        convID,
        policy: servicePolicy,
      })
    }
  } catch (err) {
    // should never happen
    logger.error(`Unable to parse retention policy: ${err.message}`)
    throw err
  }
}

const toggleMessageCollapse = (_, action) => {
  const {collapse, conversationIDKey, messageID} = action.payload
  return RPCChatTypes.localToggleMessageCollapseRpcPromise({
    collapse,
    convID: Types.keyToConversationID(conversationIDKey),
    msgID: messageID,
  }).then(() => {})
}

const changePendingMode = (state, action) => {
  switch (action.type) {
    case Chat2Gen.previewConversation:
      // We decided to make a team instead of start a convo, so no resolution will take place
      if (action.payload.reason === 'convertAdHoc') {
        return Chat2Gen.createSetPendingMode({noneDestination: 'inbox', pendingMode: 'none'})
      }
      // We're selecting a team so we never want to show the row, we'll instead make the rpc call to add it to the inbox
      if (action.payload.teamname || action.payload.channelname) {
        return Chat2Gen.createSetPendingMode({pendingMode: 'none'})
      } else {
        // Otherwise, we're starting a chat with some users.
        return Chat2Gen.createSetPendingMode({
          pendingMode: action.payload.reason === 'fromAReset' ? 'startingFromAReset' : 'fixedSetOfUsers',
        })
      }
    case Chat2Gen.selectConversation: {
      if (state.chat2.pendingMode === 'none') {
        return
      }
      if (
        action.payload.conversationIDKey === Constants.pendingConversationIDKey ||
        action.payload.conversationIDKey === Constants.pendingWaitingConversationIDKey
      ) {
        return
      }

      // Selected another conversation and the pending users are empty
      const meta = Constants.getMeta(state, Constants.pendingConversationIDKey)
      if (meta.participants.isEmpty()) {
        return Chat2Gen.createSetPendingMode({pendingMode: 'none'})
      }

      // Selected the resolved pending conversation? Exit pendingMode
      if (meta.conversationIDKey === action.payload.conversationIDKey) {
        return Chat2Gen.createSetPendingMode({pendingMode: 'none'})
      }
    }
  }
}

// TODO create a conversation row that has a pending tag applied to it
const createPendingConversation = function*(users: Array<string>) {
  yield Saga.put(Chat2Gen.createSetPendingMode({pendingMode: 'newTeamBuilding'}))
  yield Saga.put(Chat2Gen.createSetPendingStatus({pendingStatus: 'none'}))
  yield Saga.put(Chat2Gen.createSetPendingConversationUsers({fromSearch: true, users}))
}

const removePendingConversation = function*() {
  yield Saga.put(Chat2Gen.createSetPendingMode({noneDestination: 'thread', pendingMode: 'none'}))
}

// TODO This will break if you try to make 2 new conversations at the same time because there is
// only one pending conversation state.
// The fix involves being able to make multiple pending conversations
function* createConversation(state, action, logger) {
  const username = state.config.username
  if (!username) {
    logger.error('Making a convo while logged out?')
    return
  }

  const {
    payload: {participants},
  } = action
  yield createPendingConversation(participants)
  try {
    const result: RPCChatTypes.NewConversationLocalRes = yield* Saga.callPromise(
      RPCChatTypes.localNewConversationLocalRpcPromise,
      {
        identifyBehavior: RPCTypes.tlfKeysTLFIdentifyBehavior.chatGui,
        membersType: RPCChatTypes.commonConversationMembersType.impteamnative,
        tlfName: I.Set([username])
          .concat(action.payload.participants)
          .join(','),
        tlfVisibility: RPCTypes.commonTLFVisibility.private,
        topicType: RPCChatTypes.commonTopicType.chat,
      },
      Constants.waitingKeyCreating
    )

    const conversationIDKey = Types.conversationIDToKey(result.conv.info.id)
    if (!conversationIDKey) {
      logger.warn("Couldn't make a new conversation?")
    } else {
      yield Saga.put(Chat2Gen.createSelectConversation({conversationIDKey, reason: 'justCreated'}))
    }
  } catch (e) {
    logger.error(`Failed to create new conversation: ${e.message}`)
  }

  yield removePendingConversation()
}

const messageReplyPrivately = (state, action, logger) => {
  const {sourceConversationIDKey, ordinal} = action.payload
  const message = Constants.getMessage(state, sourceConversationIDKey, ordinal)
  if (!message) {
    logger.warn("Can't find message to reply to", ordinal)
    return
  }

  const username = state.config.username
  if (!username) {
    throw new Error('Making a convo while logged out?')
  }
  return RPCChatTypes.localNewConversationLocalRpcPromise(
    {
      identifyBehavior: RPCTypes.tlfKeysTLFIdentifyBehavior.chatGui,
      membersType: RPCChatTypes.commonConversationMembersType.impteamnative,
      tlfName: I.Set([username, message.author]).join(','),
      tlfVisibility: RPCTypes.commonTLFVisibility.private,
      topicType: RPCChatTypes.commonTopicType.chat,
    },
    Constants.waitingKeyCreating
  )
    .then(result => {
      const conversationIDKey = Types.conversationIDToKey(result.conv.info.id)
      if (!conversationIDKey) {
        logger.warn("Couldn't make a new conversation?")
        return
      }

      return [
        Chat2Gen.createSelectConversation({conversationIDKey, reason: 'createdMessagePrivately'}),
        Chat2Gen.createMessageSetQuoting({
          ordinal: action.payload.ordinal,
          sourceConversationIDKey: action.payload.sourceConversationIDKey,
          targetConversationIDKey: conversationIDKey,
        }),
      ]
    })
    .catch(() => Chat2Gen.createSetPendingStatus({pendingStatus: 'failed'}))
}

// don't bug the users with black bars for network errors. chat isn't going to work in general
const ignoreErrors = [
  RPCTypes.constantsStatusCode.scgenericapierror,
  RPCTypes.constantsStatusCode.scapinetworkerror,
  RPCTypes.constantsStatusCode.sctimeout,
]
function* setConvExplodingMode(state, action, logger) {
  const {conversationIDKey, seconds} = action.payload
  logger.info(`Setting exploding mode for conversation ${conversationIDKey} to ${seconds}`)

  // unset a conversation exploding lock for this convo so we accept the new one
  yield Saga.put(Chat2Gen.createSetExplodingModeLock({conversationIDKey, unset: true}))

  const category = Constants.explodingModeGregorKey(conversationIDKey)
  const meta = Constants.getMeta(state, conversationIDKey)
  const convRetention = Constants.getEffectiveRetentionPolicy(meta)
  if (seconds === 0 || seconds === convRetention.seconds) {
    // dismiss the category so we don't leave cruft in the push state
    yield Saga.callUntyped(RPCTypes.gregorDismissCategoryRpcPromise, {category})
  } else {
    // update the category with the exploding time
    try {
      yield Saga.callUntyped(RPCTypes.gregorUpdateCategoryRpcPromise, {
        body: seconds.toString(),
        category,
        dtime: {offset: 0, time: 0},
      })
      if (seconds !== 0) {
        logger.info(`Successfully set exploding mode for conversation ${conversationIDKey} to ${seconds}`)
      } else {
        logger.info(`Successfully unset exploding mode for conversation ${conversationIDKey}`)
      }
    } catch (_e) {
      const e: RPCError = _e
      if (seconds !== 0) {
        logger.error(
          `Failed to set exploding mode for conversation ${conversationIDKey} to ${seconds}. Service responded with: ${
            e.message
          }`
        )
      } else {
        logger.error(
          `Failed to unset exploding mode for conversation ${conversationIDKey}. Service responded with: ${
            e.message
          }`
        )
      }
      if (ignoreErrors.includes(e.code)) {
        return
      }
      throw e
    }
  }
}

function* handleSeeingWallets(_, action, logger) {
  const gregorState = yield* Saga.callPromise(RPCTypes.gregorGetStateRpcPromise)
  const seenWallets =
    gregorState.items && gregorState.items.some(i => i.item?.category === Constants.seenWalletsGregorKey)
  if (seenWallets) {
    logger.info('handleSeeingWallets: gregor state already think wallets is old; skipping update.')
    return
  }
  try {
    logger.info('handleSeeingWallets: setting seenWalletsGregorKey')
    yield* Saga.callPromise(RPCTypes.gregorUpdateCategoryRpcPromise, {
      body: 'true',
      category: Constants.seenWalletsGregorKey,
      dtime: {offset: 0, time: 0},
    })
    logger.info('handleSeeingWallets: successfully set seenWalletsGregorKey')
  } catch (err) {
    logger.error(
      `handleSeeingWallets: failed to set seenWalletsGregorKey. Local state might not persist on restart. Error: ${
        err.message
      }`
    )
  }
}

function* loadStaticConfig(state, action, logger) {
  if (state.chat2.staticConfig) {
    return
  }
  yield Saga.put(
    ConfigGen.createDaemonHandshakeWait({
      increment: true,
      name: 'chat.loadStatic',
      version: action.payload.version,
    })
  )
  const loadAction = yield RPCChatTypes.localGetStaticConfigRpcPromise().then(res => {
    if (!res.deletableByDeleteHistory) {
      logger.error('chat.loadStaticConfig: got no deletableByDeleteHistory in static config')
      return
    }
    const deletableByDeleteHistory = res.deletableByDeleteHistory.reduce((res, type) => {
      const ourTypes = Constants.serviceMessageTypeToMessageTypes(type)
      if (ourTypes) {
        res.push(...ourTypes)
      }
      return res
    }, [])
    return Chat2Gen.createStaticConfigLoaded({
      staticConfig: Constants.makeStaticConfig({
        builtinCommands: (res.builtinCommands || []).reduce((map, c) => {
          map[c.typ] = c.commands
          return map
        }, {}),
        deletableByDeleteHistory: I.Set(deletableByDeleteHistory),
      }),
    })
  })

  if (loadAction) {
    yield Saga.put(loadAction)
  }
  yield Saga.put(
    ConfigGen.createDaemonHandshakeWait({
      increment: false,
      name: 'chat.loadStatic',
      version: action.payload.version,
    })
  )
}

const toggleMessageReaction = (state, action, logger) => {
  // The service translates this to a delete if an identical reaction already exists
  // so we only need to call this RPC to toggle it on & off
  const {conversationIDKey, emoji, ordinal} = action.payload
  if (!emoji) {
    return
  }
  const message = Constants.getMessage(state, conversationIDKey, ordinal)
  if (!message) {
    logger.warn(`toggleMessageReaction: no message found`)
    return
  }
  if ((message.type === 'text' || message.type === 'attachment') && message.exploded) {
    logger.warn(`toggleMessageReaction: message is exploded`)
    return
  }
  const messageID = message.id
  const clientPrev = Constants.getClientPrev(state, conversationIDKey)
  const meta = Constants.getMeta(state, conversationIDKey)
  const outboxID = Constants.generateOutboxID()
  logger.info(`toggleMessageReaction: posting reaction`)
  return RPCChatTypes.localPostReactionNonblockRpcPromise({
    body: emoji,
    clientPrev,
    conversationID: Types.keyToConversationID(conversationIDKey),
    identifyBehavior: getIdentifyBehavior(state, conversationIDKey),
    outboxID,
    supersedes: messageID,
    tlfName: meta.tlfname,
    tlfPublic: false,
  })
    .then(() =>
      Chat2Gen.createToggleLocalReaction({
        conversationIDKey,
        emoji,
        targetOrdinal: ordinal,
        username: state.config.username || '',
      })
    )
    .catch(() =>
      Chat2Gen.createToggleLocalReaction({
        conversationIDKey,
        emoji,
        targetOrdinal: ordinal,
        username: state.config.username || '',
      })
    )
}

const receivedBadgeState = (_, action) =>
  Chat2Gen.createBadgesUpdated({conversations: action.payload.badgeState.conversations || []})

const setMinWriterRole = (_, action, logger) => {
  const {conversationIDKey, role} = action.payload
  logger.info(`Setting minWriterRole to ${role} for convID ${conversationIDKey}`)
  return RPCChatTypes.localSetConvMinWriterRoleLocalRpcPromise({
    convID: Types.keyToConversationID(conversationIDKey),
    role: RPCTypes.teamsTeamRole[role],
  }).then(() => {})
}

const unfurlRemove = (state, action, logger) => {
  const {conversationIDKey, messageID} = action.payload
  const meta = state.chat2.metaMap.get(conversationIDKey)
  if (!meta) {
    logger.debug('unfurl remove no meta found, aborting!')
    return
  }
  return RPCChatTypes.localPostDeleteNonblockRpcPromise(
    {
      clientPrev: 0,
      conversationID: Types.keyToConversationID(conversationIDKey),
      identifyBehavior: RPCTypes.tlfKeysTLFIdentifyBehavior.chatGui,
      outboxID: null,
      supersedes: messageID,
      tlfName: meta.tlfname,
      tlfPublic: false,
    },
    Constants.waitingKeyDeletePost
  ).then(() => {})
}

const unfurlDismissPrompt = (state, action) => {
  const {conversationIDKey, messageID, domain} = action.payload
  return Chat2Gen.createUnfurlTogglePrompt({
    conversationIDKey,
    domain,
    messageID,
    show: false,
  })
}

const unfurlResolvePrompt = (state, action) => {
  const {conversationIDKey, messageID, result} = action.payload
  return RPCChatTypes.localResolveUnfurlPromptRpcPromise({
    convID: Types.keyToConversationID(conversationIDKey),
    identifyBehavior: RPCTypes.tlfKeysTLFIdentifyBehavior.chatGui,
    msgID: Types.messageIDToNumber(messageID),
    result,
  })
}

const toggleInfoPanel = (state, action) => {
  if (flags.useNewRouter) {
    if (Router2Constants.getVisibleScreen()?.routeName === 'chatInfoPanel') {
      return RouteTreeGen.createNavigateUp()
    } else {
      return RouteTreeGen.createNavigateAppend({
        path: [{props: {conversationIDKey: state.chat2.selectedConversation}, selected: 'chatInfoPanel'}],
      })
    }
  } else {
    if (Constants.isInfoPanelOpen(state)) {
      return RouteTreeGen.createNavigateTo({parentPath: [Tabs.chatTab], path: ['chatConversation']})
    } else {
      return RouteTreeGen.createNavigateAppend({
        path: [{props: {conversationIDKey: state.chat2.selectedConversation}, selected: 'chatInfoPanel'}],
      })
    }
  }
}

const unsentTextChanged = (state, action) => {
  const {conversationIDKey, text} = action.payload
  const meta = Constants.getMeta(state, conversationIDKey)
  return RPCChatTypes.localUpdateUnsentTextRpcPromise({
    conversationID: Types.keyToConversationID(conversationIDKey),
    text: text.stringValue(),
    tlfName: meta.tlfname,
  })
}

const onGiphyResults = (state, action) => {
  const {convID, results} = action.payload.params
  return Chat2Gen.createGiphyGotSearchResult({
    conversationIDKey: Types.stringToConversationIDKey(convID),
    results,
  })
}

const onGiphyToggleWindow = (state, action) => {
  const {convID, show, clearInput} = action.payload.params
  return Chat2Gen.createGiphyToggleWindow({
    clearInput,
    conversationIDKey: Types.stringToConversationIDKey(convID),
    show,
  })
}

const giphySend = (state, action) => {
  const {conversationIDKey, url} = action.payload
  return Chat2Gen.createMessageSend({conversationIDKey, text: url})
}

const onChatCoinFlipStatus = (status, action) => {
  const {statuses} = action.payload.params
  return Chat2Gen.createUpdateCoinFlipStatus({statuses: statuses || []})
}

const onChatCommandMarkdown = (status, action) => {
  const {convID, md} = action.payload.params
  return Chat2Gen.createSetCommandMarkdown({
    conversationIDKey: Types.stringToConversationIDKey(convID),
    md,
  })
}

const openChatFromWidget = (state, {payload: {conversationIDKey}}) => [
  ConfigGen.createShowMain(),
  RouteTreeGen.createSwitchTo({path: [Tabs.chatTab]}),
  ...(conversationIDKey
    ? [Chat2Gen.createSelectConversation({conversationIDKey, reason: 'inboxSmall'})]
    : []),
]

const gregorPushState = (state, action, logger) => {
  const actions = []
  const items = action.payload.state

  const explodingItems = items.filter(i => i.item.category.startsWith(Constants.explodingModeGregorKeyPrefix))
  if (!explodingItems.length) {
    // No conversations have exploding modes, clear out what is set
    actions.push(Chat2Gen.createUpdateConvExplodingModes({modes: []}))
  } else {
    logger.info('Got push state with some exploding modes')
    const modes = explodingItems.reduce((current, i) => {
      const {category, body} = i.item
      const secondsString = body.toString()
      const seconds = parseInt(secondsString, 10)
      if (isNaN(seconds)) {
        logger.warn(`Got dirty exploding mode ${secondsString} for category ${category}`)
        return current
      }
      const _conversationIDKey = category.substring(Constants.explodingModeGregorKeyPrefix.length)
      const conversationIDKey = Types.stringToConversationIDKey(_conversationIDKey)
      current.push({conversationIDKey, seconds})
      return current
    }, [])
    actions.push(Chat2Gen.createUpdateConvExplodingModes({modes}))
  }

  const seenWallets = items.some(i => i.item.category === Constants.seenWalletsGregorKey)
  if (seenWallets && state.chat2.isWalletsNew) {
    logger.info('chat.gregorPushState: got seenWallets and we thought they were new, updating store.')
    actions.push(Chat2Gen.createSetWalletsOld())
  }

  return actions
}

const prepareFulfillRequestForm = (state, action, logger) => {
  const {conversationIDKey, ordinal} = action.payload
  const message = Constants.getMessage(state, conversationIDKey, ordinal)
  if (!message) {
    logger.error(
      `prepareFulfillRequestForm: couldn't find message. convID=${conversationIDKey} ordinal=${Types.ordinalToNumber(
        ordinal
      )}`
    )
    return
  }
  if (message.type !== 'requestPayment') {
    logger.error(
      `prepareFulfillRequestForm: got message with incorrect type '${
        message.type
      }', expected 'requestPayment'. convID=${conversationIDKey} ordinal=${Types.ordinalToNumber(ordinal)}`
    )
    return
  }
  const requestInfo = Constants.getRequestMessageInfo(state, message)
  if (!requestInfo) {
    // This message shouldn't even be rendered; we shouldn't be here, throw error
    throw new Error(
      `Couldn't find request info for message in convID=${conversationIDKey} ordinal=${Types.ordinalToNumber(
        ordinal
      )}`
    )
  }
  return WalletsGen.createOpenSendRequestForm({
    amount: requestInfo.amount,
    currency: requestInfo.currencyCode || 'XLM',
    from: WalletTypes.noAccountID,
    recipientType: 'keybaseUser',
    secretNote: message.note,
    to: message.author,
  })
}

const addUsersToChannel = (_, action, logger) => {
  const {conversationIDKey, usernames} = action.payload
  return RPCChatTypes.localBulkAddToConvRpcPromise(
    {convID: Types.keyToConversationID(conversationIDKey), usernames},
    Constants.waitingKeyAddUsersToChannel
  )
    .then(() => [
      Chat2Gen.createSelectConversation({conversationIDKey, reason: 'addedToChannel'}),
      RouteTreeGen.createClearModals(),
      Chat2Gen.createNavigateToThread(),
    ])
    .catch(err => logger.error(`addUsersToChannel: ${err.message}`)) // surfaced in UI via waiting key
}

function* chat2Saga(): Saga.SagaGenerator<any, any> {
  // Platform specific actions
  if (isMobile) {
    // Push us into the conversation
    yield* Saga.chainAction<Chat2Gen.SelectConversationPayload>(
      Chat2Gen.selectConversation,
      mobileNavigateOnSelect,
      'mobileNavigateOnSelect'
    )
    yield* Saga.chainGenerator<Chat2Gen.MessageAttachmentNativeSharePayload>(
      Chat2Gen.messageAttachmentNativeShare,
      mobileMessageAttachmentShare,
      'mobileMessageAttachmentShare'
    )
    yield* Saga.chainGenerator<Chat2Gen.MessageAttachmentNativeSavePayload>(
      Chat2Gen.messageAttachmentNativeSave,
      mobileMessageAttachmentSave,
      'mobileMessageAttachmentSave'
    )
    // Unselect the conversation when we go to the inbox
    yield* Saga.chainAction<any>(
      a => typeof a.type === 'string' && a.type.startsWith(RouteTreeGen.typePrefix),
      mobileChangeSelection,
      'mobileChangeSelection'
    )
  } else {
    yield* Saga.chainGenerator<Chat2Gen.DesktopNotificationPayload>(
      Chat2Gen.desktopNotification,
      desktopNotify
    )
  }

  // Sometimes change the selection
  yield* Saga.chainAction<
    | Chat2Gen.MetasReceivedPayload
    | Chat2Gen.LeaveConversationPayload
    | Chat2Gen.MetaDeletePayload
    | Chat2Gen.SetPendingModePayload
    | Chat2Gen.MessageSendPayload
    | Chat2Gen.AttachmentsUploadPayload
    | Chat2Gen.BlockConversationPayload
    | TeamsGen.LeaveTeamPayload
  >(
    [
      Chat2Gen.metasReceived,
      Chat2Gen.leaveConversation,
      Chat2Gen.metaDelete,
      Chat2Gen.setPendingMode,
      Chat2Gen.messageSend,
      Chat2Gen.attachmentsUpload,
      Chat2Gen.blockConversation,
      Chat2Gen.hideConversation,
      TeamsGen.leaveTeam,
    ],
    changeSelectedConversation,
    'changeSelectedConversation'
  )
  // Refresh the inbox
  yield* Saga.chainGenerator<
    | Chat2Gen.InboxRefreshPayload
    | EngineGen.Chat1NotifyChatChatInboxStalePayload
    | EngineGen.Chat1NotifyChatChatJoinedConversationPayload
    | EngineGen.Chat1NotifyChatChatLeftConversationPayload
  >(
    [
      Chat2Gen.inboxRefresh,
      EngineGen.chat1NotifyChatChatInboxStale,
      EngineGen.chat1NotifyChatChatJoinedConversation,
      EngineGen.chat1NotifyChatChatLeftConversation,
    ],
    inboxRefresh,
    'inboxRefresh'
  )
  // Load teams
  yield* Saga.chainAction<Chat2Gen.MetasReceivedPayload>(
    Chat2Gen.metasReceived,
    requestTeamsUnboxing,
    'requestTeamsUnboxing'
  )
  // We've scrolled some new inbox rows into view, queue them up
  yield* Saga.chainAction<Chat2Gen.MetaNeedsUpdatingPayload>(
    Chat2Gen.metaNeedsUpdating,
    queueMetaToRequest,
    'queueMetaToRequest'
  )
  // We have some items in the queue to process
  yield* Saga.chainGenerator<Chat2Gen.MetaHandleQueuePayload>(
    Chat2Gen.metaHandleQueue,
    requestMeta,
    'requestMeta'
  )

  // Actually try and unbox conversations
  yield* Saga.chainGenerator<
    Chat2Gen.MetaRequestTrustedPayload | Chat2Gen.SelectConversationPayload | Chat2Gen.MetasReceivedPayload
  >(
    [Chat2Gen.metaRequestTrusted, Chat2Gen.selectConversation, Chat2Gen.metasReceived],
    unboxRows,
    'unboxRows'
  )

  // Load the selected thread
  yield* Saga.chainGenerator<
    | Chat2Gen.SelectConversationPayload
    | Chat2Gen.SetPendingConversationExistingConversationIDKeyPayload
    | Chat2Gen.JumpToRecentPayload
    | Chat2Gen.LoadOlderMessagesDueToScrollPayload
    | Chat2Gen.LoadNewerMessagesDueToScrollPayload
    | Chat2Gen.LoadMessagesFromSearchHitPayload
    | Chat2Gen.SetPendingConversationUsersPayload
    | Chat2Gen.MarkConversationsStalePayload
    | Chat2Gen.MetasReceivedPayload
    | ConfigGen.ChangedFocusPayload
  >(
    [
      Chat2Gen.selectConversation,
      Chat2Gen.setPendingConversationExistingConversationIDKey,
      Chat2Gen.jumpToRecent,
      Chat2Gen.loadOlderMessagesDueToScroll,
      Chat2Gen.loadNewerMessagesDueToScroll,
      Chat2Gen.loadMessagesFromSearchHit,
      Chat2Gen.setPendingConversationUsers,
      Chat2Gen.markConversationsStale,
      Chat2Gen.metasReceived,
      ConfigGen.changedFocus,
    ],
    loadMoreMessages,
    'loadMoreMessages'
  )

  // get the unread (orange) line
  yield* Saga.chainGenerator<Chat2Gen.SelectConversationPayload>(
    Chat2Gen.selectConversation,
    getUnreadline,
    'getUnreadline'
  )

  yield* Saga.chainAction<Chat2Gen.MessageRetryPayload>(Chat2Gen.messageRetry, messageRetry, 'messageRetry')
  yield* Saga.chainGenerator<Chat2Gen.MessageSendPayload>(Chat2Gen.messageSend, messageSend, 'messageSend')
  yield* Saga.chainGenerator<Chat2Gen.MessageEditPayload>(Chat2Gen.messageEdit, messageEdit, 'messageEdit')
  yield* Saga.chainAction<Chat2Gen.MessageEditPayload>(
    Chat2Gen.messageEdit,
    clearMessageSetEditing,
    'clearMessageSetEditing'
  )
  yield* Saga.chainAction<Chat2Gen.MessageDeletePayload>(
    Chat2Gen.messageDelete,
    messageDelete,
    'messageDelete'
  )
  yield* Saga.chainAction<Chat2Gen.MessageDeleteHistoryPayload>(
    Chat2Gen.messageDeleteHistory,
    deleteMessageHistory,
    'deleteMessageHistory'
  )
  yield* Saga.chainAction<Chat2Gen.ConfirmScreenResponsePayload>(
    Chat2Gen.confirmScreenResponse,
    confirmScreenResponse,
    'confirmScreenResponse'
  )

  yield* Saga.chainAction<Chat2Gen.SelectConversationPayload | Chat2Gen.MessageSendPayload>(
    [Chat2Gen.selectConversation, Chat2Gen.messageSend],
    clearInboxFilter,
    'clearInboxFilter'
  )
  yield* Saga.chainAction<Chat2Gen.SelectConversationPayload>(
    Chat2Gen.selectConversation,
    loadCanUserPerform,
    'loadCanUserPerform'
  )
<<<<<<< HEAD
=======
  yield* Saga.chainAction<Chat2Gen.SelectConversationPayload>(Chat2Gen.selectConversation, loadCanUserPerform)
  yield* Saga.chainAction<Chat2Gen.SelectConversationPayload>(Chat2Gen.selectConversation, loadTeamForConv)
>>>>>>> a04e1f77

  // Giphy
  yield* Saga.chainAction<Chat2Gen.UnsentTextChangedPayload>(
    Chat2Gen.unsentTextChanged,
    unsentTextChanged,
    'unsentTextChanged'
  )
  yield* Saga.chainAction<Chat2Gen.GiphySendPayload>(Chat2Gen.giphySend, giphySend, 'giphySend')

  yield* Saga.chainAction<Chat2Gen.UnfurlResolvePromptPayload>(
    Chat2Gen.unfurlResolvePrompt,
    unfurlResolvePrompt,
    'unfurlResolvePrompt'
  )
  yield* Saga.chainAction<Chat2Gen.UnfurlResolvePromptPayload>(
    Chat2Gen.unfurlResolvePrompt,
    unfurlDismissPrompt,
    'unfurlDismissPrompt'
  )
  yield* Saga.chainAction<Chat2Gen.UnfurlRemovePayload>(Chat2Gen.unfurlRemove, unfurlRemove, 'unfurlRemove')

  yield* Saga.chainGenerator<
    Chat2Gen.PreviewConversationPayload | Chat2Gen.SetPendingConversationUsersPayload
  >(
    [Chat2Gen.previewConversation, Chat2Gen.setPendingConversationUsers],
    previewConversationFindExisting,
    'previewConversationFindExisting'
  )
  yield* Saga.chainAction<Chat2Gen.OpenFolderPayload>(Chat2Gen.openFolder, openFolder, 'openFolder')

  // On login lets load the untrusted inbox. This helps make some flows easier
  yield* Saga.chainAction<ConfigGen.LoggedInPayload>(ConfigGen.loggedIn, startupInboxLoad, 'startupInboxLoad')

  // Search handling
  yield* Saga.chainAction<Chat2Gen.SetPendingModePayload | SearchGen.UserInputItemsUpdatedPayload>(
    [Chat2Gen.setPendingMode, SearchConstants.isUserInputItemsUpdated('chatSearch')],
    updatePendingParticipants,
    'updatePendingParticipants'
  )
  yield* Saga.chainAction<SearchGen.UserInputItemsUpdatedPayload>(
    SearchConstants.isUserInputItemsUpdated('chatSearch'),
    clearSearchResults,
    'clearSearchResults'
  )
  yield* Saga.chainAction<Chat2Gen.SetPendingConversationUsersPayload | Chat2Gen.SelectConversationPayload>(
    [Chat2Gen.setPendingConversationUsers, Chat2Gen.selectConversation],
    getRecommendations,
    'getRecommendations'
  )

  yield* Saga.chainAction<Chat2Gen.AttachmentPreviewSelectPayload>(
    Chat2Gen.attachmentPreviewSelect,
    attachmentPreviewSelect,
    'attachmentPreviewSelect'
  )
  yield* Saga.chainGenerator<Chat2Gen.AttachmentDownloadPayload>(
    Chat2Gen.attachmentDownload,
    attachmentDownload,
    'attachmentDownload'
  )
  yield* Saga.chainGenerator<Chat2Gen.AttachmentsUploadPayload>(
    Chat2Gen.attachmentsUpload,
    attachmentsUpload,
    'attachmentsUpload'
  )
  yield* Saga.chainAction<Chat2Gen.AttachmentPastedPayload>(
    Chat2Gen.attachmentPasted,
    attachmentPasted,
    'attachmentPasted'
  )
  yield* Saga.chainGenerator<Chat2Gen.AttachmentFullscreenNextPayload>(
    Chat2Gen.attachmentFullscreenNext,
    attachmentFullscreenNext,
    'attachmentFullscreenNext'
  )

  yield* Saga.chainAction<Chat2Gen.SendTypingPayload>(Chat2Gen.sendTyping, sendTyping, 'sendTyping')
  yield* Saga.chainAction<Chat2Gen.ResetChatWithoutThemPayload>(
    Chat2Gen.resetChatWithoutThem,
    resetChatWithoutThem,
    'resetChatWithoutThem'
  )
  yield* Saga.chainAction<Chat2Gen.ResetLetThemInPayload>(
    Chat2Gen.resetLetThemIn,
    resetLetThemIn,
    'resetLetThemIn'
  )

  yield* Saga.chainAction<
    | Chat2Gen.MessagesAddPayload
    | Chat2Gen.UpdateUnreadlinePayload
    | Chat2Gen.MarkInitiallyLoadedThreadAsReadPayload
    | Chat2Gen.UpdateReactionsPayload
    | ConfigGen.ChangedFocusPayload
    | ConfigGen.ChangedActivePayload
    | RouteTreeGen.Actions
  >(
    [
      Chat2Gen.messagesAdd,
      Chat2Gen.updateUnreadline,
      Chat2Gen.markInitiallyLoadedThreadAsRead,
      Chat2Gen.updateReactions,
      ConfigGen.changedFocus,
      ConfigGen.changedActive,
      a => typeof a.type === 'string' && a.type.startsWith(RouteTreeGen.typePrefix),
    ],
    markThreadAsRead,
    'markThreadAsRead'
  )

  yield* Saga.chainAction<
    | Chat2Gen.NavigateToInboxPayload
    | Chat2Gen.LeaveConversationPayload
    | TeamsGen.LeaveTeamPayload
    | TeamsGen.LeftTeamPayload
  >(
    [Chat2Gen.navigateToInbox, Chat2Gen.leaveConversation, TeamsGen.leaveTeam, TeamsGen.leftTeam],
    navigateToInbox,
    'navigateToInbox'
  )
  yield* Saga.chainAction<Chat2Gen.NavigateToThreadPayload>(
    Chat2Gen.navigateToThread,
    navigateToThread,
    'navigateToThread'
  )

  yield* Saga.chainAction<Chat2Gen.JoinConversationPayload>(
    Chat2Gen.joinConversation,
    joinConversation,
    'joinConversation'
  )
  yield* Saga.chainAction<Chat2Gen.LeaveConversationPayload>(
    Chat2Gen.leaveConversation,
    leaveConversation,
    'leaveConversation'
  )

  yield* Saga.chainAction<Chat2Gen.MuteConversationPayload>(
    Chat2Gen.muteConversation,
    muteConversation,
    'muteConversation'
  )
  yield* Saga.chainAction<Chat2Gen.UpdateNotificationSettingsPayload>(
    Chat2Gen.updateNotificationSettings,
    updateNotificationSettings,
    'updateNotificationSettings'
  )
  yield* Saga.chainGenerator<Chat2Gen.BlockConversationPayload>(
    Chat2Gen.blockConversation,
    blockConversation,
    'blockConversation'
  )
  yield* Saga.chainGenerator<Chat2Gen.HideConversationPayload>(
    Chat2Gen.hideConversation,
    hideConversation,
    'hideConversation'
  )
  yield* Saga.chainGenerator<Chat2Gen.HideConversationPayload>(
    Chat2Gen.unhideConversation,
    unhideConversation,
    'unhideConversation'
  )

  yield* Saga.chainAction<Chat2Gen.SetConvRetentionPolicyPayload>(
    Chat2Gen.setConvRetentionPolicy,
    setConvRetentionPolicy,
    'setConvRetentionPolicy'
  )
  yield* Saga.chainAction<Chat2Gen.ToggleMessageCollapsePayload>(
    Chat2Gen.toggleMessageCollapse,
    toggleMessageCollapse,
    'toggleMessageCollapse'
  )
  yield* Saga.chainGenerator<Chat2Gen.CreateConversationPayload>(
    Chat2Gen.createConversation,
    createConversation,
    'createConversation'
  )
  yield* Saga.chainAction<Chat2Gen.MessageReplyPrivatelyPayload>(
    Chat2Gen.messageReplyPrivately,
    messageReplyPrivately,
    'messageReplyPrivately'
  )
  yield* Saga.chainAction<Chat2Gen.SelectConversationPayload | Chat2Gen.PreviewConversationPayload>(
    [Chat2Gen.selectConversation, Chat2Gen.previewConversation],
    changePendingMode,
    'changePendingMode'
  )
  yield* Saga.chainAction<Chat2Gen.OpenChatFromWidgetPayload>(
    Chat2Gen.openChatFromWidget,
    openChatFromWidget,
    'openChatFromWidget'
  )
  yield* Saga.chainAction<Chat2Gen.ToggleInfoPanelPayload>(
    Chat2Gen.toggleInfoPanel,
    toggleInfoPanel,
    'toggleInfoPanel'
  )

  // Exploding things
  yield* Saga.chainGenerator<Chat2Gen.SetConvExplodingModePayload>(
    Chat2Gen.setConvExplodingMode,
    setConvExplodingMode,
    'setConvExplodingMode'
  )
  yield* Saga.chainGenerator<Chat2Gen.HandleSeeingWalletsPayload>(
    Chat2Gen.handleSeeingWallets,
    handleSeeingWallets,
    'handleSeeingWallets'
  )
  yield* Saga.chainAction<Chat2Gen.ToggleMessageReactionPayload>(
    Chat2Gen.toggleMessageReaction,
    toggleMessageReaction,
    'toggleMessageReaction'
  )
  yield* Saga.chainGenerator<ConfigGen.DaemonHandshakePayload>(
    ConfigGen.daemonHandshake,
    loadStaticConfig,
    'loadStaticConfig'
  )
  yield* Saga.chainAction<NotificationsGen.ReceivedBadgeStatePayload>(
    NotificationsGen.receivedBadgeState,
    receivedBadgeState,
    'receivedBadgeState'
  )
  yield* Saga.chainAction<Chat2Gen.SetMinWriterRolePayload>(
    Chat2Gen.setMinWriterRole,
    setMinWriterRole,
    'setMinWriterRole'
  )
  yield* Saga.chainAction<GregorGen.PushStatePayload>(GregorGen.pushState, gregorPushState, 'gregorPushState')
  yield* Saga.chainAction<Chat2Gen.PrepareFulfillRequestFormPayload>(
    Chat2Gen.prepareFulfillRequestForm,
    prepareFulfillRequestForm,
    'prepareFulfillRequestForm'
  )

  yield* Saga.chainGenerator<Chat2Gen.SelectConversationPayload>(
    Chat2Gen.selectConversation,
    loadChannelInfos,
    'loadChannelInfos'
  )

  yield* Saga.chainAction<Chat2Gen.AddUsersToChannelPayload>(
    Chat2Gen.addUsersToChannel,
    addUsersToChannel,
    'addUsersToChannel'
  )

  yield* Saga.chainAction<EngineGen.Chat1NotifyChatChatPromptUnfurlPayload>(
    EngineGen.chat1NotifyChatChatPromptUnfurl,
    onChatPromptUnfurl,
    'onChatPromptUnfurl'
  )
  yield* Saga.chainAction<EngineGen.Chat1NotifyChatChatAttachmentUploadProgressPayload>(
    EngineGen.chat1NotifyChatChatAttachmentUploadProgress,
    onChatAttachmentUploadProgress,
    'onChatAttachmentUploadProgress'
  )
  yield* Saga.chainAction<EngineGen.Chat1NotifyChatChatAttachmentUploadStartPayload>(
    EngineGen.chat1NotifyChatChatAttachmentUploadStart,
    onChatAttachmentUploadStart,
    'onChatAttachmentUploadStart'
  )
  yield* Saga.chainAction<EngineGen.Chat1NotifyChatChatIdentifyUpdatePayload>(
    EngineGen.chat1NotifyChatChatIdentifyUpdate,
    onChatIdentifyUpdate,
    'onChatIdentifyUpdate'
  )
  yield* Saga.chainAction<EngineGen.Chat1NotifyChatChatInboxSyncStartedPayload>(
    EngineGen.chat1NotifyChatChatInboxSyncStarted,
    onChatInboxSyncStarted,
    'onChatInboxSyncStarted'
  )
  yield* Saga.chainAction<EngineGen.Chat1NotifyChatChatInboxSyncedPayload>(
    EngineGen.chat1NotifyChatChatInboxSynced,
    onChatInboxSynced,
    'onChatInboxSynced'
  )
  yield* Saga.chainAction<EngineGen.Chat1NotifyChatChatPaymentInfoPayload>(
    EngineGen.chat1NotifyChatChatPaymentInfo,
    onChatPaymentInfo,
    'onChatPaymentInfo'
  )
  yield* Saga.chainAction<EngineGen.Chat1NotifyChatChatRequestInfoPayload>(
    EngineGen.chat1NotifyChatChatRequestInfo,
    onChatRequestInfo,
    'onChatRequestInfo'
  )
  yield* Saga.chainAction<EngineGen.Chat1NotifyChatChatSetConvRetentionPayload>(
    EngineGen.chat1NotifyChatChatSetConvRetention,
    onChatSetConvRetention,
    'onChatSetConvRetention'
  )
  yield* Saga.chainAction<EngineGen.Chat1NotifyChatChatSetConvSettingsPayload>(
    EngineGen.chat1NotifyChatChatSetConvSettings,
    onChatSetConvSettings,
    'onChatSetConvSettings'
  )
  yield* Saga.chainAction<EngineGen.Chat1NotifyChatChatSetTeamRetentionPayload>(
    EngineGen.chat1NotifyChatChatSetTeamRetention,
    onChatSetTeamRetention,
    'onChatSetTeamRetention'
  )
  yield* Saga.chainAction<EngineGen.Chat1NotifyChatChatSubteamRenamePayload>(
    EngineGen.chat1NotifyChatChatSubteamRename,
    onChatSubteamRename,
    'onChatSubteamRename'
  )
  yield* Saga.chainAction<EngineGen.Chat1NotifyChatChatTLFFinalizePayload>(
    EngineGen.chat1NotifyChatChatTLFFinalize,
    onChatChatTLFFinalizePayload,
    'onChatChatTLFFinalizePayload'
  )
  yield* Saga.chainAction<EngineGen.Chat1NotifyChatChatThreadsStalePayload>(
    EngineGen.chat1NotifyChatChatThreadsStale,
    onChatThreadStale,
    'onChatThreadStale'
  )
  yield* Saga.chainAction<EngineGen.Chat1NotifyChatNewChatActivityPayload>(
    EngineGen.chat1NotifyChatNewChatActivity,
    onNewChatActivity,
    'onNewChatActivity'
  )
  yield* Saga.chainAction<EngineGen.Chat1ChatUiChatGiphySearchResultsPayload>(
    EngineGen.chat1ChatUiChatGiphySearchResults,
    onGiphyResults,
    'onGiphyResults'
  )
  yield* Saga.chainAction<EngineGen.Chat1ChatUiChatGiphyToggleResultWindowPayload>(
    EngineGen.chat1ChatUiChatGiphyToggleResultWindow,
    onGiphyToggleWindow,
    'onGiphyToggleWindow'
  )
  yield* Saga.chainAction<EngineGen.Chat1ChatUiChatShowManageChannelsPayload>(
    EngineGen.chat1ChatUiChatShowManageChannels,
    onChatShowManageChannels,
    'onChatShowManageChannels'
  )
  yield* Saga.chainAction<EngineGen.Chat1ChatUiChatCoinFlipStatusPayload>(
    EngineGen.chat1ChatUiChatCoinFlipStatus,
    onChatCoinFlipStatus,
    'onChatCoinFlipStatus'
  )
  yield* Saga.chainAction<EngineGen.Chat1ChatUiChatCommandMarkdownPayload>(
    EngineGen.chat1ChatUiChatCommandMarkdown,
    onChatCommandMarkdown,
    'onChatCommandMarkdown'
  )

  yield* Saga.chainGenerator<Chat2Gen.ThreadSearchPayload>(
    Chat2Gen.threadSearch,
    threadSearch,
    'threadSearch'
  )
  yield* Saga.chainAction<Chat2Gen.ToggleThreadSearchPayload>(
    Chat2Gen.toggleThreadSearch,
    onToggleThreadSearch,
    'onToggleThreadSearch'
  )
  yield* Saga.chainAction<Chat2Gen.ToggleThreadSearchPayload>(
    Chat2Gen.selectConversation,
    hideThreadSearch,
    'hideThreadSearch'
  )

  yield* Saga.chainAction<EngineGen.ConnectedPayload>(EngineGen.connected, onConnect, 'onConnect')

  yield Saga.spawn(chatTeamBuildingSaga)
}

export default chat2Saga<|MERGE_RESOLUTION|>--- conflicted
+++ resolved
@@ -3045,11 +3045,12 @@
     loadCanUserPerform,
     'loadCanUserPerform'
   )
-<<<<<<< HEAD
-=======
-  yield* Saga.chainAction<Chat2Gen.SelectConversationPayload>(Chat2Gen.selectConversation, loadCanUserPerform)
-  yield* Saga.chainAction<Chat2Gen.SelectConversationPayload>(Chat2Gen.selectConversation, loadTeamForConv)
->>>>>>> a04e1f77
+
+  yield* Saga.chainAction<Chat2Gen.SelectConversationPayload>(
+    Chat2Gen.selectConversation,
+    loadTeamForConv,
+    'loadTeamForConv'
+  )
 
   // Giphy
   yield* Saga.chainAction<Chat2Gen.UnsentTextChangedPayload>(
