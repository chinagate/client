--- conflicted
+++ resolved
@@ -1363,9 +1363,6 @@
   }
 }
 
-<<<<<<< HEAD
-function* messageSend(state, action, logger) {
-=======
 const onInboxSearchSelect = (state, action) => {
   const inboxSearch = state.chat2.inboxSearch
   if (!inboxSearch) {
@@ -1398,7 +1395,7 @@
   return inboxSearch.nameStatus === 'initial' ? Chat2Gen.createInboxSearch({query: new HiddenString('')}) : []
 }
 
-function* inboxSearch(state, action) {
+function* inboxSearch(state, action, logger) {
   const {query} = action.payload
   const teamType = t => (t === RPCChatTypes.commonTeamType.complex ? 'big' : 'small')
   const onConvHits = resp => {
@@ -1475,8 +1472,7 @@
   }
 }
 
-function* messageSend(state, action) {
->>>>>>> 91136b97
+function* messageSend(state, action, logger) {
   const {conversationIDKey, text} = action.payload
 
   const meta = Constants.getMeta(state, conversationIDKey)
@@ -1540,15 +1536,15 @@
       },
       waitingKey: Constants.waitingKeyPost,
     })
-    logger.info('[MessageSend] success')
+    logger.info('success')
   } catch (e) {
-    logger.info('[MessageSend] error')
+    logger.info('error')
   }
 
   // Do some logging to track down the root cause of a bug causing
   // messages to not send. Do this after creating the objects above to
   // narrow down the places where the action can possibly stop.
-  logger.info('[MessageSend]', 'non-empty text?', text.stringValue().length > 0)
+  logger.info('non-empty text?', text.stringValue().length > 0)
 }
 
 let _stellarConfirmWindowResponse = null
@@ -3136,27 +3132,16 @@
     'confirmScreenResponse'
   )
 
-<<<<<<< HEAD
-  yield* Saga.chainAction<Chat2Gen.SelectConversationPayload | Chat2Gen.MessageSendPayload>(
-    [Chat2Gen.selectConversation, Chat2Gen.messageSend],
-    clearInboxFilter,
-    'clearInboxFilter'
-  )
   yield* Saga.chainAction<Chat2Gen.SelectConversationPayload>(
     Chat2Gen.selectConversation,
     loadCanUserPerform,
     'loadCanUserPerform'
   )
-
   yield* Saga.chainAction<Chat2Gen.SelectConversationPayload>(
     Chat2Gen.selectConversation,
     loadTeamForConv,
     'loadTeamForConv'
   )
-=======
-  yield* Saga.chainAction<Chat2Gen.SelectConversationPayload>(Chat2Gen.selectConversation, loadCanUserPerform)
-  yield* Saga.chainAction<Chat2Gen.SelectConversationPayload>(Chat2Gen.selectConversation, loadTeamForConv)
->>>>>>> 91136b97
 
   // Giphy
   yield* Saga.chainAction<Chat2Gen.UnsentTextChangedPayload>(
@@ -3507,18 +3492,22 @@
     'onChatCommandMarkdown'
   )
 
-<<<<<<< HEAD
+  yield* Saga.chainGenerator<Chat2Gen.InboxSearchPayload>(Chat2Gen.inboxSearch, inboxSearch, 'inboxSearch')
+  yield* Saga.chainAction<Chat2Gen.ToggleInboxSearchPayload>(
+    Chat2Gen.toggleInboxSearch,
+    onToggleInboxSearch,
+    'onToggleInboxSearch'
+  )
+  yield* Saga.chainAction<Chat2Gen.InboxSearchSelectPayload>(
+    Chat2Gen.inboxSearchSelect,
+    onInboxSearchSelect,
+    'onInboxSearchSelect'
+  )
   yield* Saga.chainGenerator<Chat2Gen.ThreadSearchPayload>(
     Chat2Gen.threadSearch,
     threadSearch,
     'threadSearch'
   )
-=======
-  yield* Saga.chainGenerator<Chat2Gen.InboxSearchPayload>(Chat2Gen.inboxSearch, inboxSearch)
-  yield* Saga.chainAction<Chat2Gen.ToggleInboxSearchPayload>(Chat2Gen.toggleInboxSearch, onToggleInboxSearch)
-  yield* Saga.chainAction<Chat2Gen.InboxSearchSelectPayload>(Chat2Gen.inboxSearchSelect, onInboxSearchSelect)
-  yield* Saga.chainGenerator<Chat2Gen.ThreadSearchPayload>(Chat2Gen.threadSearch, threadSearch)
->>>>>>> 91136b97
   yield* Saga.chainAction<Chat2Gen.ToggleThreadSearchPayload>(
     Chat2Gen.toggleThreadSearch,
     onToggleThreadSearch,
