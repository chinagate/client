--- conflicted
+++ resolved
@@ -86,7 +86,6 @@
   type: action.type,
 })
 
-<<<<<<< HEAD
 const attachmentLoadedTransformer = ({
   type,
   payload: {conversationIDKey, messageID, isPreview},
@@ -122,14 +121,13 @@
   },
   type,
 })
-=======
+
 function exitSearch(): Constants.ExitSearch {
   return {
     type: 'chat:exitSearch',
     payload: {},
   }
 }
->>>>>>> 5d3a987f
 
 function loadedInbox(conversations: List<Constants.InboxState>): Constants.LoadedInbox {
   return {
