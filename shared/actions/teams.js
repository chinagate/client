--- conflicted
+++ resolved
@@ -379,7 +379,6 @@
       }
     )
 
-<<<<<<< HEAD
     // Get the subteam map for this team.  TeamTree only accepts a top-level
     // team, not a subteam, so we'll call it for the team and filter out
     // any subteams we don't care about later.
@@ -387,7 +386,6 @@
       name: {parts: [teamname.split('.')[0]]},
     })
     const subteams = teamTree.entries.map(team => team.name.parts.join('.'))
-=======
     const state: TypedState = yield Saga.select()
     const yourOperations = Constants.getCanPerform(state, teamname)
 
@@ -399,7 +397,6 @@
       })
     }
 
->>>>>>> 04e23cd4
     const publicityMap = {
       anyMemberShowcase: publicity.teamShowcase.anyMemberShowcase,
       description: publicity.teamShowcase.description,
