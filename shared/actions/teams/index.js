--- conflicted
+++ resolved
@@ -57,7 +57,6 @@
   })
 }
 
-<<<<<<< HEAD
 const _addToTeam = function*(action: Constants.AddToTeam) {
   const {payload: {name, email, username, role, sendChatNotification}} = action
   yield put(replaceEntity(['teams', 'teamNameToLoading'], I.Map([[name, true]])))
@@ -83,12 +82,12 @@
     },
   })
   yield put((dispatch: Dispatch) => dispatch(Creators.getDetails(name))) // _getDetails will unset loading
-=======
+}
+
 function getPendingConvParticipants(state: TypedState, conversationIDKey: ChatConstants.ConversationIDKey) {
   if (!ChatConstants.isPendingConversationIDKey(conversationIDKey)) return null
 
   return state.chat.pendingConversations.get(conversationIDKey)
->>>>>>> bf124673
 }
 
 const _createNewTeamFromConversation = function*(
