// @flow
import * as Constants from '../constants/wallets'
import * as Types from '../constants/types/wallets'
import * as RPCStellarTypes from '../constants/types/rpc-stellar-gen'
import * as RPCTypes from '../constants/types/rpc-gen'
import * as Saga from '../util/saga'
import * as WalletsGen from './wallets-gen'
import * as EngineGen from './engine-gen-gen'
import * as GregorGen from './gregor-gen'
import * as Chat2Gen from './chat2-gen'
import * as ConfigGen from './config-gen'
import * as NotificationsGen from './notifications-gen'
import * as RouteTreeGen from './route-tree-gen'
import * as Flow from '../util/flow'
import * as Router2Constants from '../constants/router2'
import HiddenString from '../util/hidden-string'
import logger from '../logger'
import {getPath} from '../route-tree'
import * as Tabs from '../constants/tabs'
import * as SettingsConstants from '../constants/settings'
import * as I from 'immutable'
import flags from '../util/feature-flags'
import {RPCError} from '../util/errors'
import {isMobile} from '../constants/platform'
import {actionHasError} from '../util/container'

const stateToBuildRequestParams = state => ({
  amount: state.wallets.building.amount,
  currency: state.wallets.building.currency === 'XLM' ? null : state.wallets.building.currency,
  secretNote: state.wallets.building.secretNote.stringValue(),
  to: state.wallets.building.to,
})

const buildErrCatcher = err => {
  if (err instanceof RPCError && err.code === RPCTypes.constantsStatusCode.sccanceled) {
    // ignore cancellation
  } else {
    logger.error(`buildPayment error: ${err.message}`)
    throw err
  }
}

const buildPayment = (state, action) =>
  (state.wallets.building.isRequest
    ? RPCStellarTypes.localBuildRequestLocalRpcPromise(
        stateToBuildRequestParams(state),
        Constants.buildPaymentWaitingKey
      ).then(build =>
        WalletsGen.createBuiltRequestReceived({
          build: Constants.buildRequestResultToBuiltRequest(build),
          forBuildCounter: state.wallets.buildCounter,
        })
      )
    : RPCStellarTypes.localBuildPaymentLocalRpcPromise(
        {
          amount: state.wallets.building.amount,
          bid: state.wallets.building.bid,
          currency: ['XLM', ''].includes(state.wallets.building.currency)
            ? null
            : state.wallets.building.currency,
          from: state.wallets.building.from === Types.noAccountID ? '' : state.wallets.building.from,
          fromPrimaryAccount: state.wallets.building.from === Types.noAccountID,
          publicMemo: state.wallets.building.publicMemo.stringValue(),
          secretNote: state.wallets.building.secretNote.stringValue(),
          to: state.wallets.building.to,
          toIsAccountID:
            state.wallets.building.recipientType !== 'keybaseUser' &&
            !Constants.isFederatedAddress(state.wallets.building.to),
        },
        Constants.buildPaymentWaitingKey
      ).then(build =>
        WalletsGen.createBuiltPaymentReceived({
          build: Constants.buildPaymentResultToBuiltPayment(build),
          forBuildCounter: state.wallets.buildCounter,
        })
      )
  ).catch(buildErrCatcher)

const spawnBuildPayment = (state, action, logger) => {
  if (!state.config.loggedIn) {
    logger.error('not logged in')
    return
  }
  if (action.type === WalletsGen.displayCurrencyReceived && !action.payload.setBuildingCurrency) {
    // didn't change state.building; no need to call build
    return
  }
  return WalletsGen.createBuildPayment()
}

const openSendRequestForm = (state, action) => {
  if (!state.wallets.acceptedDisclaimer) {
    // redirect to disclaimer
    return RouteTreeGen.createNavigateTo({path: Constants.rootWalletPath})
  }

  // load accounts for default display currency
  const accountsLoaded = Constants.getAccounts(state).size > 0
  return [
    !accountsLoaded && WalletsGen.createLoadAccounts({reason: 'open-send-req-form'}),
    RouteTreeGen.createNavigateAppend({path: [Constants.sendRequestFormRouteKey]}),
  ]
}

const maybePopulateBuildingCurrency = (state, action) =>
  (state.wallets.building.bid || state.wallets.building.isRequest) && !state.wallets.building.currency // building a payment and haven't set currency yet
    ? WalletsGen.createSetBuildingCurrency({currency: Constants.getDefaultDisplayCurrency(state).code})
    : null

const createNewAccount = (state, action, logger) => {
  const {name} = action.payload
  return RPCStellarTypes.localCreateWalletAccountLocalRpcPromise({name}, Constants.createNewAccountWaitingKey)
    .then(accountIDString => Types.stringToAccountID(accountIDString))
    .then(accountID =>
      WalletsGen.createCreatedNewAccount({
        accountID,
        setBuildingTo: action.payload.setBuildingTo,
        showOnCreation: action.payload.showOnCreation,
      })
    )
    .catch(err => {
      logger.warn(`Error: ${err.desc}`)
      return WalletsGen.createCreatedNewAccountError({error: err.desc, name})
    })
}

const emptyAsset = {code: '', issuer: '', issuerName: '', type: 'native', verifiedDomain: ''}

const sendPayment = state => {
  const notXLM = state.wallets.building.currency !== '' && state.wallets.building.currency !== 'XLM'
  return RPCStellarTypes.localSendPaymentLocalRpcPromise(
    {
      amount: notXLM ? state.wallets.builtPayment.worthAmount : state.wallets.building.amount,
      asset: emptyAsset,
      // FIXME -- support other assets.
      bid: state.wallets.building.bid,
      bypassBid: false,
      bypassReview: false,
      from: state.wallets.builtPayment.from,
      publicMemo: state.wallets.building.publicMemo.stringValue(),
      quickReturn: true,
      secretNote: state.wallets.building.secretNote.stringValue(),
      to: state.wallets.building.to,
      toIsAccountID:
        state.wallets.building.recipientType !== 'keybaseUser' &&
        !Constants.isFederatedAddress(state.wallets.building.to),
      worthAmount: notXLM ? state.wallets.building.amount : state.wallets.builtPayment.worthAmount,
      worthCurrency: state.wallets.builtPayment.worthCurrency,
    },
    Constants.sendPaymentWaitingKey
  )
    .then(res =>
      WalletsGen.createSentPayment({
        kbTxID: new HiddenString(res.kbTxID),
        lastSentXLM: !notXLM,
      })
    )
    .catch(err => WalletsGen.createSentPaymentError({error: err.desc}))
}

const setLastSentXLM = (state, action) =>
  WalletsGen.createSetLastSentXLM({
    lastSentXLM: action.payload.lastSentXLM,
    writeFile: true,
  })

function* requestPayment(state, _, logger) {
  let buildRes
  try {
    buildRes = yield* Saga.callPromise(
      RPCStellarTypes.localBuildRequestLocalRpcPromise,
      stateToBuildRequestParams(state),
      Constants.requestPaymentWaitingKey
    )
  } catch (err) {
    buildErrCatcher(err)
    return
  }
  if (!buildRes.readyToRequest) {
    logger.warn(
      `invalid form submitted. amountErr: ${buildRes.amountErrMsg}; secretNoteErr: ${
        buildRes.secretNoteErrMsg
      }; toErrMsg: ${buildRes.toErrMsg}`
    )
    yield Saga.put(
      WalletsGen.createBuiltRequestReceived({
        build: Constants.buildRequestResultToBuiltRequest(buildRes),
        forBuildCounter: state.wallets.buildCounter,
      })
    )
    return
  }
  const kbRqID = yield* Saga.callPromise(
    RPCStellarTypes.localMakeRequestLocalRpcPromise,
    {
      amount: state.wallets.building.amount,
      // FIXME -- support other assets.
      asset: state.wallets.building.currency === 'XLM' ? emptyAsset : undefined,
      currency:
        state.wallets.building.currency && state.wallets.building.currency !== 'XLM'
          ? state.wallets.building.currency
          : undefined,
      note: state.wallets.building.secretNote.stringValue(),
      recipient: state.wallets.building.to,
    },
    Constants.requestPaymentWaitingKey
  )
  const navAction = maybeNavigateAwayFromSendForm(state)
  yield Saga.sequentially([
    ...(navAction ? navAction.map(n => Saga.put(n)) : []),
    Saga.put(
      WalletsGen.createRequestedPayment({
        kbRqID: new HiddenString(kbRqID),
        lastSentXLM: state.wallets.building.currency === 'XLM',
        requestee: state.wallets.building.to,
      })
    ),
  ])
}

const startPayment = state =>
  state.wallets.acceptedDisclaimer && !state.wallets.building.isRequest
    ? RPCStellarTypes.localStartBuildPaymentLocalRpcPromise().then(bid =>
        WalletsGen.createBuildingPaymentIDReceived({bid})
      )
    : null

const reviewPayment = state =>
  RPCStellarTypes.localReviewPaymentLocalRpcPromise({
    bid: state.wallets.building.bid,
    reviewID: state.wallets.reviewCounter,
  }).catch(error => {
    if (error instanceof RPCError && error.code === RPCTypes.constantsStatusCode.sccanceled) {
      // ignore cancellation, which is expected in the case where we have a
      // failing review and then we build or stop a payment
    } else {
      return WalletsGen.createSentPaymentError({error: error.desc})
    }
  })

const stopPayment = (state, action) =>
  RPCStellarTypes.localStopBuildPaymentLocalRpcPromise({bid: state.wallets.building.bid})

const clearBuiltPayment = () => WalletsGen.createClearBuiltPayment()
const clearBuiltRequest = () => WalletsGen.createClearBuiltRequest()

const clearBuilding = () => WalletsGen.createClearBuilding()

const clearErrors = () => WalletsGen.createClearErrors()

const loadWalletDisclaimer = () =>
  RPCStellarTypes.localHasAcceptedDisclaimerLocalRpcPromise(undefined, Constants.checkOnlineWaitingKey).then(
    accepted => WalletsGen.createWalletDisclaimerReceived({accepted})
  )

const loadAccounts = (state, action, logger) => {
  if (!state.config.loggedIn) {
    logger.error('not logged in')
    return
  }
  if (actionHasError(action)) {
    return
  }
  return RPCStellarTypes.localGetWalletAccountsLocalRpcPromise(undefined, [
    Constants.checkOnlineWaitingKey,
    Constants.loadAccountsWaitingKey,
  ])
    .then(res => {
      return WalletsGen.createAccountsReceived({
        accounts: (res || []).map(account => {
          if (!account.accountID) {
            logger.error(
              `Found empty accountID, name: ${account.name} isDefault: ${String(account.isDefault)}`
            )
          }
          return Constants.accountResultToAccount(account)
        }),
      })
    })
    .catch(err => {
      const msg = `Error: ${err.desc}`
      if (action.type === WalletsGen.loadAccounts && action.payload.reason === 'initial-load') {
        // No need to throw black bars -- handled by Reloadable.
        logger.warn(msg)
      } else {
        logger.error(msg)
        throw err
      }
    })
}

const handleSelectAccountError = (action, msg, err) => {
  const errMsg = `Error ${msg}: ${err.desc}`
  // Assume that for auto-selected we're on the Wallets tab.
  if (
    (action.type === WalletsGen.selectAccount && action.payload.reason === 'user-selected') ||
    action.payload.reason === 'auto-selected'
  ) {
    // No need to throw black bars -- handled by Reloadable.
    logger.warn(errMsg)
  } else {
    logger.error(errMsg)
    throw err
  }
}

const loadAssets = (state, action, logger) => {
  if (actionHasError(action)) {
    return
  }
  if (!state.config.loggedIn) {
    logger.error('not logged in')
    return
  }
  let accountID
  switch (action.type) {
    case WalletsGen.loadAssets:
    case WalletsGen.linkedExistingAccount:
    case WalletsGen.selectAccount:
      accountID = action.payload.accountID
      break
    case WalletsGen.accountUpdateReceived:
      accountID = action.payload.account.accountID
      break
    case WalletsGen.accountsReceived:
      // this covers the case when you create a new account
      // a bit overkill since it'll do this for accounts we've already loaded
      // TODO cut loads down to only the ones we need
      accountID = state.wallets.selectedAccount
      break
    default:
      Flow.ifFlowComplainsAboutThisFunctionYouHaventHandledAllCasesInASwitch(action)
      return
  }
  // check that we've loaded the account, don't load assets if we don't have the account
  accountID = Constants.getAccount(state, accountID).accountID
  if (accountID && accountID !== Types.noAccountID) {
    return RPCStellarTypes.localGetAccountAssetsLocalRpcPromise({accountID}, Constants.checkOnlineWaitingKey)
      .then(res =>
        WalletsGen.createAssetsReceived({
          accountID,
          assets: (res || []).map(assets => Constants.assetsResultToAssets(assets)),
        })
      )
      .catch(err => handleSelectAccountError(action, 'selecting account', err))
  }
}

const createPaymentsReceived = (accountID, payments, pending) =>
  WalletsGen.createPaymentsReceived({
    accountID,
    oldestUnread: payments.oldestUnread
      ? Types.rpcPaymentIDToPaymentID(payments.oldestUnread)
      : Types.noPaymentID,
    paymentCursor: payments.cursor,
    payments: (payments.payments || [])
      .map(elem => Constants.rpcPaymentResultToPaymentResult(elem, 'history'))
      .filter(Boolean),
    pending: (pending || [])
      .map(elem => Constants.rpcPaymentResultToPaymentResult(elem, 'pending'))
      .filter(Boolean),
  })

const loadPayments = (state, action, logger) => {
  if (!state.config.loggedIn) {
    logger.error('not logged in')
    return
  }
  if (actionHasError(action)) {
    return
  }
  return (
    (!!(
      action.type === WalletsGen.selectAccount &&
      action.payload.accountID &&
      action.payload.accountID !== Types.noAccountID
    ) ||
      Constants.getAccount(state, action.payload.accountID).accountID !== Types.noAccountID) &&
    Promise.all([
      RPCStellarTypes.localGetPendingPaymentsLocalRpcPromise({accountID: action.payload.accountID}),
      RPCStellarTypes.localGetPaymentsLocalRpcPromise({accountID: action.payload.accountID}),
    ]).then(([pending, payments]) => createPaymentsReceived(action.payload.accountID, payments, pending))
  )
}

const loadMorePayments = (state, action, logger) => {
  if (!state.config.loggedIn) {
    logger.error('not logged in')
    return
  }
  const cursor = state.wallets.paymentCursorMap.get(action.payload.accountID)
  return (
    cursor &&
    RPCStellarTypes.localGetPaymentsLocalRpcPromise({accountID: action.payload.accountID, cursor}).then(
      payments => createPaymentsReceived(action.payload.accountID, payments, [])
    )
  )
}

// We only need to load these once per session
const loadDisplayCurrencies = (state, action) =>
  !Constants.displayCurrenciesLoaded(state) &&
  RPCStellarTypes.localGetDisplayCurrenciesLocalRpcPromise().then(res =>
    WalletsGen.createDisplayCurrenciesReceived({
      currencies: (res || []).map(c => Constants.currencyResultToCurrency(c)),
    })
  )

const loadSendAssetChoices = (state, action) =>
  RPCStellarTypes.localGetSendAssetChoicesLocalRpcPromise({
    from: action.payload.from,
    to: action.payload.to,
  }).then(res => {
    res && WalletsGen.createSendAssetChoicesReceived({sendAssetChoices: res})
  })

const loadDisplayCurrency = (state, action) => {
  let accountID = action.payload.accountID
  if (accountID && !Types.isValidAccountID(accountID)) {
    accountID = null
  }
  return RPCStellarTypes.localGetDisplayCurrencyLocalRpcPromise(
    {accountID: accountID},
    Constants.getDisplayCurrencyWaitingKey(accountID || Types.noAccountID)
  ).then(res =>
    WalletsGen.createDisplayCurrencyReceived({
      accountID: accountID,
      currency: Constants.makeCurrency(res),
      setBuildingCurrency: action.payload.setBuildingCurrency,
    })
  )
}
const setInflationDestination = (_, action) => {
  const accountID = action.payload.accountID
  if (!accountID || !Types.isValidAccountID(accountID)) {
    return
  }
  return RPCStellarTypes.localSetInflationDestinationLocalRpcPromise(
    {
      accountID,
      destination: action.payload.destination,
    },

    Constants.inflationDestinationWaitingKey
  )
    .then(() =>
      WalletsGen.createInflationDestinationReceived({
        accountID,
        selected: Constants.makeAccountInflationDestination({
          accountID: action.payload.destination,
          name: action.payload.name,
        }),
      })
    )
    .catch(error =>
      WalletsGen.createInflationDestinationReceivedError({
        error: error.message,
      })
    )
}
const loadInflationDestination = (_, action) => {
  const accountID = action.payload.accountID
  if (!accountID || !Types.isValidAccountID(accountID)) {
    return
  }
  return Promise.all([
    RPCStellarTypes.localGetInflationDestinationLocalRpcPromise({accountID}),
    RPCStellarTypes.localGetPredefinedInflationDestinationsLocalRpcPromise(),
  ]).then(([dest, predefs]) => {
    const options = (predefs || []).map(p =>
      Constants.makeInflationDestination({
        address: Types.stringToAccountID(p.accountID),
        link: p.url,
        name: p.name,
        recommended: p.recommended,
      })
    )

    return WalletsGen.createInflationDestinationReceived({
      accountID,
      options,
      selected: Constants.inflationDestResultToAccountInflationDest(dest),
    })
  })
}

const refreshAssets = (state, action) =>
  action.payload.accountID ? WalletsGen.createLoadAssets({accountID: action.payload.accountID}) : undefined

const changeDisplayCurrency = (state, action) =>
  RPCStellarTypes.localChangeDisplayCurrencyLocalRpcPromise(
    {
      accountID: action.payload.accountID,
      currency: action.payload.code, // called currency, though it is a code
    },
    Constants.changeDisplayCurrencyWaitingKey
  )

const changeAccountName = (state, action) =>
  RPCStellarTypes.localChangeWalletAccountNameLocalRpcPromise(
    {
      accountID: action.payload.accountID,
      newName: action.payload.name,
    },
    Constants.changeAccountNameWaitingKey
  ).then(res => WalletsGen.createChangedAccountName({accountID: action.payload.accountID}))

const deleteAccount = (state, action) =>
  RPCStellarTypes.localDeleteWalletAccountLocalRpcPromise(
    {
      accountID: action.payload.accountID,
      userAcknowledged: 'yes',
    },
    Constants.deleteAccountWaitingKey
  ).then(res => WalletsGen.createDeletedAccount())

const setAccountAsDefault = (state, action) =>
  RPCStellarTypes.localSetWalletAccountAsDefaultLocalRpcPromise(
    {accountID: action.payload.accountID},
    Constants.setAccountAsDefaultWaitingKey
  ).then(res => WalletsGen.createDidSetAccountAsDefault({accountID: action.payload.accountID}))

const loadPaymentDetail = (state, action, logger) =>
  RPCStellarTypes.localGetPaymentDetailsLocalRpcPromise(
    {
      accountID: action.payload.accountID,
      id: Types.paymentIDToRPCPaymentID(action.payload.paymentID),
    },
    [Constants.checkOnlineWaitingKey, Constants.getRequestDetailsWaitingKey(action.payload.paymentID)]
  )
    .then(res =>
      WalletsGen.createPaymentDetailReceived({
        accountID: action.payload.accountID,
        payment: Constants.rpcPaymentDetailToPaymentDetail(res),
      })
    )
    .catch(err => {
      // No need to throw black bars -- handled by Reloadable.
      logger.warn(err.desc)
    })

const markAsRead = (state, action, logger) =>
  RPCStellarTypes.localMarkAsReadLocalRpcPromise({
    accountID: action.payload.accountID,
    mostRecentID: Types.paymentIDToRPCPaymentID(action.payload.mostRecentID),
  }).catch(err => {
    // No need to throw black bars.
    logger.warn(err.desc)
  })

const linkExistingAccount = (state, action, logger) => {
  const {name, secretKey} = action.payload
  return RPCStellarTypes.localLinkNewWalletAccountLocalRpcPromise(
    {
      name,
      secretKey: secretKey.stringValue(),
    },
    Constants.linkExistingWaitingKey
  )
    .then(accountIDString => Types.stringToAccountID(accountIDString))
    .then(accountID =>
      WalletsGen.createLinkedExistingAccount({
        accountID,
        setBuildingTo: action.payload.setBuildingTo,
        showOnCreation: action.payload.showOnCreation,
      })
    )
    .catch(err => {
      logger.warn(`Error: ${err.desc}`)
      return WalletsGen.createLinkedExistingAccountError({error: err.desc, name, secretKey})
    })
}

const validateAccountName = (state, action, logger) => {
  const {name} = action.payload
  return RPCStellarTypes.localValidateAccountNameLocalRpcPromise(
    {name},
    Constants.validateAccountNameWaitingKey
  )
    .then(() => WalletsGen.createValidatedAccountName({name}))
    .catch(err => {
      logger.warn(`Error: ${err.desc}`)
      return WalletsGen.createValidatedAccountNameError({error: err.desc, name})
    })
}

const validateSecretKey = (state, action, logger) => {
  const {secretKey} = action.payload
  return RPCStellarTypes.localValidateSecretKeyLocalRpcPromise(
    {secretKey: secretKey.stringValue()},
    Constants.validateSecretKeyWaitingKey
  )
    .then(() => WalletsGen.createValidatedSecretKey({secretKey}))
    .catch(err => {
      logger.warn(`Error: ${err.desc}`)
      return WalletsGen.createValidatedSecretKeyError({error: err.desc, secretKey})
    })
}

const deletedAccount = state =>
  WalletsGen.createSelectAccount({
    accountID: state.wallets.accountMap.find(account => account.isDefault).accountID,
    reason: 'auto-selected',
    show: true,
  })

const createdOrLinkedAccount = (state, action) => {
  if (actionHasError(action)) {
    // Create new account failed, don't nav
    return
  }
  if (action.payload.showOnCreation) {
    return WalletsGen.createSelectAccount({
      accountID: action.payload.accountID,
      reason: 'auto-selected',
      show: true,
    })
  }
  if (action.payload.setBuildingTo) {
    return WalletsGen.createSetBuildingTo({to: action.payload.accountID})
  }
  return RouteTreeGen.createNavigateUp()
}

const navigateUp = (state, action) => {
  if (actionHasError(action)) {
    // we don't want to nav on error
    return
  }
  return RouteTreeGen.createNavigateUp()
}

const navigateToAccount = (state, action) => {
  if (action.type === WalletsGen.selectAccount && !action.payload.show) {
    // we don't want to show, don't nav
    return
  }
  const wallet = isMobile
    ? [Tabs.settingsTab, SettingsConstants.walletsTab]
    : [{props: {}, selected: Tabs.walletsTab}]

  return RouteTreeGen.createNavigateTo({path: wallet})
}

const navigateToTransaction = (state, action) => {
  const {accountID, paymentID} = action.payload
  const actions = [WalletsGen.createSelectAccount({accountID, reason: 'show-transaction'})]
  const path = [...Constants.walletPath, {props: {accountID, paymentID}, selected: 'transactionDetails'}]
  if (flags.useNewRouter) {
    // Since the new wallet routes have nested stacks, we actually
    // do want to navigate to each path component separately.
    for (var i = 0; i < path.length; ++i) {
      // Set replace for all but the first navigate so that hitting
      // back once takes us back to the chat.
      const replace = i > 0
      actions.push(
        RouteTreeGen.createNavigateTo({
          path: [path[i]],
          replace,
        })
      )
    }
  } else {
    actions.push(RouteTreeGen.createNavigateTo({path}))
  }
  return actions
}

const exportSecretKey = (state, action) =>
  RPCStellarTypes.localGetWalletAccountSecretKeyLocalRpcPromise({accountID: action.payload.accountID}).then(
    res =>
      WalletsGen.createSecretKeyReceived({
        accountID: action.payload.accountID,
        secretKey: new HiddenString(res),
      })
  )

const maybeSelectDefaultAccount = (state, action, logger) => {
  if (!state.config.loggedIn) {
    logger.error('not logged in')
    return
  }
  if (state.wallets.selectedAccount === Types.noAccountID) {
    const maybeDefaultAccount = state.wallets.accountMap.find(account => account.isDefault)
    if (maybeDefaultAccount) {
      return WalletsGen.createSelectAccount({
        accountID: maybeDefaultAccount.accountID,
        reason: 'auto-selected',
      })
    }
  }
}

const cancelPayment = (state, action, logger) => {
  const {paymentID, showAccount} = action.payload
  const pid = Types.paymentIDToString(paymentID)
  logger.info(`cancelling payment with ID ${pid}`)
  return RPCStellarTypes.localCancelPaymentLocalRpcPromise(
    {paymentID: Types.paymentIDToRPCPaymentID(paymentID)},
    Constants.cancelPaymentWaitingKey(paymentID)
  )
    .then(_ => {
      logger.info(`successfully cancelled payment with ID ${pid}`)
      if (showAccount) {
        return WalletsGen.createSelectAccount({
          accountID: Constants.getSelectedAccount(state),
          reason: 'auto-selected',
          show: true,
        })
      }
    })
    .catch(err => {
      logger.error(`failed to cancel payment with ID ${pid}. Error: ${err.message}`)
      throw err
    })
}

const cancelRequest = (state, action, logger) =>
  RPCStellarTypes.localCancelRequestLocalRpcPromise({reqID: action.payload.requestID}).catch(err =>
    logger.error(`Error: ${err.message}`)
  )

const maybeNavigateAwayFromSendForm = state => {
  if (flags.useNewRouter) {
    const path = Router2Constants.getModalStack()
    const actions = []
    // pop off any routes that are part of the popup
    path.reverse().some(p => {
      if (Constants.sendRequestFormRoutes.includes(p.routeName)) {
        actions.push(RouteTreeGen.createNavigateUp())
        return false
      }
      // we're done
      return true
    })
    return actions
  } else {
    const routeState = state.routeTree.routeState
    const path = getPath(routeState)
    const lastNode = path.last()
    if (Constants.sendRequestFormRoutes.includes(lastNode)) {
      if (path.first() === Tabs.walletsTab) {
        // User is on send form in wallets tab, navigate back to root of tab
        return [
          RouteTreeGen.createNavigateTo({
            path: [{props: {}, selected: Tabs.walletsTab}, {props: {}, selected: null}],
          }),
        ]
      }
      // User is somewhere else, send them to most recent parent that isn't a form route
      const firstFormIndex = path.findIndex(node => Constants.sendRequestFormRoutes.includes(node))
      const pathAboveForm = path.slice(0, firstFormIndex)
      return [RouteTreeGen.createNavigateTo({path: pathAboveForm})]
    }
  }
}

const maybeNavigateToConversation = (state, action, logger) => {
  // nav to previewed conversation if we aren't already on the chat tab
  const routeState = state.routeTree.routeState
  const path = getPath(routeState)
  if (path.first() === Tabs.chatTab) {
    return maybeNavigateAwayFromSendForm(state)
  }
  // not on chat tab; preview
  logger.info('Navigating to conversation because we requested a payment')
  return Chat2Gen.createPreviewConversation({
    participants: [action.payload.requestee],
    reason: 'requestedPayment',
  })
}

const accountDetailsUpdate = (_, action) =>
  WalletsGen.createAccountUpdateReceived({
    account: Constants.accountResultToAccount(action.payload.params.account),
  })

const accountsUpdate = (_, action, logger) =>
  WalletsGen.createAccountsReceived({
    accounts: (action.payload.params.accounts || []).map(account => {
      if (!account.accountID) {
        logger.error(`Found empty accountID, name: ${account.name} isDefault: ${String(account.isDefault)}`)
      }
      return Constants.accountResultToAccount(account)
    }),
  })

const pendingPaymentsUpdate = (_, action, logger) => {
  const {accountID: _accountID, pending: _pending} = action.payload.params
  if (!_pending) {
    logger.warn(`no pending payments in payload`)
    return
  }
  const accountID = Types.stringToAccountID(_accountID)
  const pending = _pending.map(p => Constants.rpcPaymentResultToPaymentResult(p, 'pending'))
  return WalletsGen.createPendingPaymentsReceived({accountID, pending})
}

const recentPaymentsUpdate = (_, action) => {
  const {
    accountID,
    firstPage: {payments, cursor, oldestUnread},
  } = action.payload.params
  return WalletsGen.createRecentPaymentsReceived({
    accountID: Types.stringToAccountID(accountID),
    oldestUnread: oldestUnread ? Types.rpcPaymentIDToPaymentID(oldestUnread) : Types.noPaymentID,
    paymentCursor: cursor,
    payments: (payments || [])
      .map(elem => Constants.rpcPaymentResultToPaymentResult(elem, 'history'))
      .filter(Boolean),
  })
}

const paymentReviewed = (_, action) => {
  const {
    msg: {bid, reviewID, seqno, banners, nextButton},
  } = action.payload.params
  return WalletsGen.createReviewedPaymentReceived({banners, bid, nextButton, reviewID, seqno})
}

const maybeClearErrors = state => {
  if (flags.useNewRouter) {
    // maybe just clear always?
    return WalletsGen.createClearErrors()
  } else {
    const routePath = getPath(state.routeTree.routeState)
    const selectedTab = routePath.first()
    if (selectedTab === Tabs.walletsTab) {
      return WalletsGen.createClearErrors()
    }
  }
}

const maybeClearNewTxs = (state, action) => {
  const rootTab = I.List(action.payload.path).first()
  // If we're leaving from the Wallets tab, and the Wallets tab route
  // was the main transaction list for an account, clear new txs.
  if (
    state.routeTree.previousTab === Constants.rootWalletTab &&
    rootTab !== Constants.rootWalletTab &&
    Constants.isLookingAtWallet(state.routeTree.routeState)
  ) {
    const accountID = state.wallets.selectedAccount
    if (accountID !== Types.noAccountID) {
      return WalletsGen.createClearNewPayments({accountID})
    }
  }
}

const receivedBadgeState = (state, action) =>
  WalletsGen.createBadgesUpdated({accounts: action.payload.badgeState.unreadWalletAccounts || []})

const acceptDisclaimer = (state, action) =>
  RPCStellarTypes.localAcceptDisclaimerLocalRpcPromise(undefined, Constants.acceptDisclaimerWaitingKey).catch(
    e => {
      // disclaimer screen handles showing error
      // reset delay state
      return WalletsGen.createResetAcceptingDisclaimer()
    }
  )

<<<<<<< HEAD
const checkDisclaimer = (state, _, logger) =>
  RPCStellarTypes.localHasAcceptedDisclaimerLocalRpcPromise()
    .then(accepted => WalletsGen.createWalletDisclaimerReceived({accepted}))
    .catch(err => logger.error(`Error: ${err.message}`))
=======
const checkDisclaimer = state =>
  RPCStellarTypes.localHasAcceptedDisclaimerLocalRpcPromise()
    .then(accepted => WalletsGen.createWalletDisclaimerReceived({accepted}))
    .catch(err => logger.error(`Error checking wallet disclaimer: ${err.message}`))
>>>>>>> 91136b97

const maybeNavToLinkExisting = (state, action) =>
  action.payload.nextScreen === 'linkExisting' &&
  RouteTreeGen.createNavigateTo({
    path: [...Constants.rootWalletPath, ...(isMobile ? ['linkExisting'] : ['wallet', 'linkExisting'])],
  })

const rejectDisclaimer = (state, action) =>
  isMobile
    ? RouteTreeGen.createNavigateTo({
        path: [{props: {}, selected: Tabs.settingsTab}, {props: {}, selected: null}],
      })
    : RouteTreeGen.createSwitchTo({path: [state.routeTree.get('previousTab') || Tabs.peopleTab]})

const loadMobileOnlyMode = (state, action, logger) => {
  let accountID = action.payload.accountID
  if (!accountID || accountID === Types.noAccountID) {
    logger.warn('invalid account ID, bailing')
    return
  }
  return RPCStellarTypes.localIsAccountMobileOnlyLocalRpcPromise({
    accountID,
  })
    .then(res =>
      WalletsGen.createLoadedMobileOnlyMode({
        accountID,
        enabled: res,
      })
    )
    .catch(err => handleSelectAccountError(action, 'loading mobile only mode', err))
}

const changeMobileOnlyMode = (state, action) => {
  let accountID = action.payload.accountID
  let f = action.payload.enabled
    ? RPCStellarTypes.localSetAccountMobileOnlyLocalRpcPromise
    : RPCStellarTypes.localSetAccountAllDevicesLocalRpcPromise
  return f({accountID}, Constants.setAccountMobileOnlyWaitingKey(accountID)).then(res => [
    WalletsGen.createLoadedMobileOnlyMode({accountID, enabled: action.payload.enabled}),
    WalletsGen.createLoadMobileOnlyMode({accountID}),
  ])
}

const writeLastSentXLM = (state, action, logger) => {
  if (action.payload.writeFile) {
    logger.info(`Writing config stellar.lastSentXLM: ${String(state.wallets.lastSentXLM)}`)
    return RPCTypes.configSetValueRpcPromise({
      path: 'stellar.lastSentXLM',
      value: {b: state.wallets.lastSentXLM, isNull: false},
    }).catch(err => logger.error(`Error: ${err.message}`))
  }
}

const readLastSentXLM = (_, __, logger) => {
  logger.info(`Reading config`)
  return RPCTypes.configGetValueRpcPromise({path: 'stellar.lastSentXLM'})
    .then(result => {
      const value = !result.isNull && !!result.b
      logger.info(`Successfully read config: ${String(value)}`)
      return WalletsGen.createSetLastSentXLM({lastSentXLM: value, writeFile: false})
    })
    .catch(err => {
      err.message.includes('no such key') ? null : logger.error(`Error reading config: ${err.message}`)
    })
}

const exitFailedPayment = (state, action) => {
  const accountID = state.wallets.builtPayment.from
  return [
    WalletsGen.createAbandonPayment(),
    WalletsGen.createSelectAccount({accountID, reason: 'auto-selected', show: true}),
    WalletsGen.createLoadPayments({accountID}),
  ]
}

const changeAirdrop = (_, action) =>
  RPCStellarTypes.localAirdropRegisterLocalRpcPromise(
    {register: action.payload.accept},
    Constants.airdropWaitingKey
  ).then(() => WalletsGen.createUpdateAirdropState()) // reload

type AirdropDetailsJSONType = ?{
  header?: ?{
    body?: ?string,
    title?: ?string,
  },
  sections?: ?Array<?{
    icon?: ?string,
    section?: ?string,
    lines?: ?Array<?{
      bullet?: ?boolean,
      text?: ?string,
    }>,
  }>,
}
const updateAirdropDetails = (_, __, logger) =>
  RPCStellarTypes.localAirdropDetailsLocalRpcPromise(undefined, Constants.airdropWaitingKey)
    .then(s => {
      const json: AirdropDetailsJSONType = JSON.parse(s)
      return WalletsGen.createUpdatedAirdropDetails({
        details: Constants.makeAirdropDetails({
          header: Constants.makeAirdropDetailsHeader({
            body: json?.header?.body || '',
            title: json?.header?.title || '',
          }),
          sections: I.List(
            (json?.sections || []).map(section =>
              Constants.makeAirdropDetailsSection({
                icon: section?.icon || '',
                lines: I.List(
                  (section?.lines || []).map(l =>
                    Constants.makeAirdropDetailsLine({bullet: l?.bullet || false, text: l?.text || ''})
                  )
                ),
                section: section?.section || '',
              })
            )
          ),
        }),
      })
    })
    .catch(e => {
      logger.info(e)
    })

const updateAirdropState = (_, __, logger) =>
  RPCStellarTypes.localAirdropStatusLocalRpcPromise(undefined, Constants.airdropWaitingKey)
    .then(({state, rows}) => {
      let airdropState = 'loading'
      switch (state) {
        case 'accepted':
        case 'qualified':
        case 'unqualified':
          airdropState = state
          break
        default:
          logger.error('Invalid airdropstate', state)
      }

      let airdropQualifications = (rows || []).map(r =>
        Constants.makeAirdropQualification({
          subTitle: r.subtitle || '',
          title: r.title || '',
          valid: r.valid || false,
        })
      )

      return WalletsGen.createUpdatedAirdropState({airdropQualifications, airdropState})
    })
    .catch(e => {
      logger.info(e)
    })

const hideAirdropBanner = () =>
  GregorGen.createUpdateCategory({body: 'true', category: Constants.airdropBannerKey})
const gregorPushState = (_, action) =>
  WalletsGen.createUpdateAirdropBannerState({
    show: !action.payload.state.find(i => i.item.category === Constants.airdropBannerKey),
  })

function* walletsSaga(): Saga.SagaGenerator<any, any> {
  yield* Saga.chainAction<WalletsGen.CreateNewAccountPayload>(
    WalletsGen.createNewAccount,
    createNewAccount,
    'createNewAccount'
  )
  yield* Saga.chainAction<
    | WalletsGen.LoadAccountsPayload
    | WalletsGen.CreatedNewAccountPayload
    | WalletsGen.LinkedExistingAccountPayload
    | WalletsGen.ChangedAccountNamePayload
    | WalletsGen.DeletedAccountPayload
  >(
    [
      WalletsGen.loadAccounts,
      WalletsGen.createdNewAccount,
      WalletsGen.linkedExistingAccount,
      WalletsGen.changedAccountName,
      WalletsGen.deletedAccount,
    ],
    loadAccounts,
    'loadAccounts'
  )
  yield* Saga.chainAction<
    | WalletsGen.LoadAssetsPayload
    | WalletsGen.SelectAccountPayload
    | WalletsGen.LinkedExistingAccountPayload
    | WalletsGen.AccountUpdateReceivedPayload
    | WalletsGen.AccountsReceivedPayload
  >(
    [
      WalletsGen.loadAssets,
      WalletsGen.selectAccount,
      WalletsGen.linkedExistingAccount,
      WalletsGen.accountUpdateReceived,
      WalletsGen.accountsReceived,
    ],
    loadAssets,
    'loadAssets'
  )
  yield* Saga.chainAction<
    WalletsGen.LoadPaymentsPayload | WalletsGen.SelectAccountPayload | WalletsGen.LinkedExistingAccountPayload
  >(
    [WalletsGen.loadPayments, WalletsGen.selectAccount, WalletsGen.linkedExistingAccount],
    loadPayments,
    'loadPayments'
  )
  yield* Saga.chainAction<WalletsGen.LoadMorePaymentsPayload>(
    WalletsGen.loadMorePayments,
    loadMorePayments,
    'loadMorePayments'
  )
  yield* Saga.chainAction<WalletsGen.DeleteAccountPayload>(
    WalletsGen.deleteAccount,
    deleteAccount,
    'deleteAccount'
  )
  yield* Saga.chainAction<WalletsGen.LoadPaymentDetailPayload>(
    WalletsGen.loadPaymentDetail,
    loadPaymentDetail,
    'loadPaymentDetail'
  )
  yield* Saga.chainAction<WalletsGen.MarkAsReadPayload>(WalletsGen.markAsRead, markAsRead, 'markAsRead')
  yield* Saga.chainAction<WalletsGen.LinkExistingAccountPayload>(
    WalletsGen.linkExistingAccount,
    linkExistingAccount,
    'linkExistingAccount'
  )
  yield* Saga.chainAction<WalletsGen.ValidateAccountNamePayload>(
    WalletsGen.validateAccountName,
    validateAccountName,
    'validateAccountName'
  )
  yield* Saga.chainAction<WalletsGen.ValidateSecretKeyPayload>(
    WalletsGen.validateSecretKey,
    validateSecretKey,
    'validateSecretKey'
  )
  yield* Saga.chainAction<WalletsGen.ExportSecretKeyPayload>(
    WalletsGen.exportSecretKey,
    exportSecretKey,
    'exportSecretKey'
  )
  yield* Saga.chainAction<WalletsGen.LoadDisplayCurrenciesPayload, WalletsGen.OpenSendRequestFormPayload>(
    [WalletsGen.loadDisplayCurrencies, WalletsGen.openSendRequestForm],
    loadDisplayCurrencies,
    'loadDisplayCurrencies'
  )
  yield* Saga.chainAction<WalletsGen.LoadSendAssetChoicesPayload>(
    WalletsGen.loadSendAssetChoices,
    loadSendAssetChoices,
    'loadSendAssetChoices'
  )
  yield* Saga.chainAction<WalletsGen.LoadDisplayCurrencyPayload>(
    WalletsGen.loadDisplayCurrency,
    loadDisplayCurrency,
    'loadDisplayCurrency'
  )
  yield* Saga.chainAction<WalletsGen.LoadInflationDestinationPayload>(
    WalletsGen.loadInflationDestination,
    loadInflationDestination,
    'loadInflationDestination'
  )
  yield* Saga.chainAction<WalletsGen.SetInflationDestinationPayload>(
    WalletsGen.setInflationDestination,
    setInflationDestination,
    'setInflationDestination'
  )
  yield* Saga.chainAction<WalletsGen.DisplayCurrencyReceivedPayload>(
    WalletsGen.displayCurrencyReceived,
    refreshAssets,
    'refreshAssets'
  )
  yield* Saga.chainAction<WalletsGen.ChangeDisplayCurrencyPayload>(
    WalletsGen.changeDisplayCurrency,
    changeDisplayCurrency,
    'changeDisplayCurrency'
  )
  yield* Saga.chainAction<WalletsGen.SetAccountAsDefaultPayload>(
    WalletsGen.setAccountAsDefault,
    setAccountAsDefault,
    'setAccountAsDefault'
  )
  yield* Saga.chainAction<WalletsGen.ChangeAccountNamePayload>(
    WalletsGen.changeAccountName,
    changeAccountName,
    'changeAccountName'
  )
  yield* Saga.chainAction<WalletsGen.SelectAccountPayload>(
    WalletsGen.selectAccount,
    navigateToAccount,
    'navigateToAccount'
  )
<<<<<<< HEAD
=======
  yield* Saga.chainAction<WalletsGen.SelectAccountPayload>(WalletsGen.selectAccount, navigateToAccount)
  yield* Saga.chainAction<WalletsGen.ShowTransactionPayload>(
    WalletsGen.showTransaction,
    navigateToTransaction
  )
>>>>>>> 91136b97
  yield* Saga.chainAction<WalletsGen.DidSetAccountAsDefaultPayload, WalletsGen.ChangedAccountNamePayload>(
    [WalletsGen.didSetAccountAsDefault, WalletsGen.changedAccountName],
    navigateUp,
    'navigateUp'
  )
  yield* Saga.chainAction<WalletsGen.CreatedNewAccountPayload | WalletsGen.LinkedExistingAccountPayload>(
    [WalletsGen.createdNewAccount, WalletsGen.linkedExistingAccount],
    createdOrLinkedAccount,
    'createdOrLinkedAccount'
  )
  yield* Saga.chainAction<WalletsGen.AccountsReceivedPayload>(
    WalletsGen.accountsReceived,
    maybeSelectDefaultAccount,
    'maybeSelectDefaultAccount'
  )

  // We don't call this for publicMemo/secretNote so the button doesn't
  // spinner as you type
  yield* Saga.chainAction<WalletsGen.BuildPaymentPayload>(
    WalletsGen.buildPayment,
    buildPayment,
    'buildPayment'
  )
  yield* Saga.chainAction<
    | WalletsGen.SetBuildingAmountPayload
    | WalletsGen.SetBuildingCurrencyPayload
    | WalletsGen.SetBuildingFromPayload
    | WalletsGen.SetBuildingIsRequestPayload
    | WalletsGen.SetBuildingToPayload
    | WalletsGen.DisplayCurrencyReceivedPayload
    | WalletsGen.BuildingPaymentIDReceivedPayload
  >(
    [
      WalletsGen.setBuildingAmount,
      WalletsGen.setBuildingCurrency,
      WalletsGen.setBuildingFrom,
      WalletsGen.setBuildingIsRequest,
      WalletsGen.setBuildingTo,
      WalletsGen.displayCurrencyReceived,
      WalletsGen.buildingPaymentIDReceived,
    ],
    spawnBuildPayment,
    'spawnBuildPayment'
  )
  yield* Saga.chainAction<WalletsGen.OpenSendRequestFormPayload>(
    WalletsGen.openSendRequestForm,
    openSendRequestForm,
    'openSendRequestForm'
  )
  yield* Saga.chainAction<WalletsGen.ReviewPaymentPayload>(
    WalletsGen.reviewPayment,
    reviewPayment,
    'reviewPayment'
  )
  yield* Saga.chainAction<WalletsGen.OpenSendRequestFormPayload>(
    WalletsGen.openSendRequestForm,
    startPayment,
    'startPayment'
  )
  yield* Saga.chainAction<WalletsGen.AccountsReceivedPayload>(
    WalletsGen.accountsReceived,
    maybePopulateBuildingCurrency,
    'maybePopulateBuildingCurrency'
  )

  yield* Saga.chainAction<WalletsGen.DeletedAccountPayload>(
    WalletsGen.deletedAccount,
    deletedAccount,
    'deletedAccount'
  )

  yield* Saga.chainAction<WalletsGen.SendPaymentPayload>(WalletsGen.sendPayment, sendPayment, 'sendPayment')
  yield* Saga.chainAction<WalletsGen.SentPaymentPayload, WalletsGen.RequestedPaymentPayload>(
    [WalletsGen.sentPayment, WalletsGen.requestedPayment],
    setLastSentXLM,
    'setLastSentXLM'
  )
  yield* Saga.chainAction<WalletsGen.SentPaymentPayload | WalletsGen.RequestedPaymentPayload>(
    [WalletsGen.sentPayment, WalletsGen.requestedPayment],
    clearBuilding,
    'clearBuilding'
  )
  yield* Saga.chainAction<WalletsGen.SentPaymentPayload>(WalletsGen.sentPayment, clearBuiltPayment)
  yield* Saga.chainAction<WalletsGen.SentPaymentPayload | WalletsGen.AbandonPaymentPayload>(
    [WalletsGen.sentPayment, WalletsGen.abandonPayment],
    clearErrors,
    'clearErrors'
  )

  yield* Saga.chainAction<WalletsGen.SentPaymentPayload | WalletsGen.AbandonPaymentPayload>(
    [WalletsGen.abandonPayment, WalletsGen.sentPayment],
    maybeNavigateAwayFromSendForm,
    'maybeNavigateAwayFromSendForm'
  )

  yield* Saga.chainGenerator<WalletsGen.RequestPaymentPayload>(
    WalletsGen.requestPayment,
    requestPayment,
    'requestPayment'
  )
  yield* Saga.chainAction<WalletsGen.RequestedPaymentPayload | WalletsGen.AbandonPaymentPayload>(
    [WalletsGen.requestedPayment, WalletsGen.abandonPayment],
    clearBuiltRequest,
    'clearBuiltRequest'
  )
  yield* Saga.chainAction<WalletsGen.RequestedPaymentPayload>(
    WalletsGen.requestedPayment,
    maybeNavigateToConversation,
    'maybeNavigateToConversation'
  )

  // Effects of abandoning payments
  yield* Saga.chainAction<WalletsGen.AbandonPaymentPayload>(
    WalletsGen.abandonPayment,
    stopPayment,
    'stopPayment'
  )

  yield* Saga.chainAction<WalletsGen.ExitFailedPaymentPayload>(
    WalletsGen.exitFailedPayment,
    exitFailedPayment,
    'exitFailedPayment'
  )
  yield* Saga.chainAction<WalletsGen.CancelRequestPayload>(
    WalletsGen.cancelRequest,
    cancelRequest,
    'cancelRequest'
  )
  yield* Saga.chainAction<WalletsGen.CancelPaymentPayload>(
    WalletsGen.cancelPayment,
    cancelPayment,
    'cancelPayment'
  )

  // Clear some errors on navigateUp, clear new txs on switchTab
  yield* Saga.chainAction<RouteTreeGen.NavigateUpPayload>(
    RouteTreeGen.navigateUp,
    maybeClearErrors,
    'maybeClearErrors'
  )
  yield* Saga.chainAction<RouteTreeGen.SwitchToPayload>(
    RouteTreeGen.switchTo,
    maybeClearNewTxs,
    'maybeClearNewTxs'
  )

  yield* Saga.chainAction<NotificationsGen.ReceivedBadgeStatePayload>(
    NotificationsGen.receivedBadgeState,
    receivedBadgeState,
    'receivedBadgeState'
  )

  yield* Saga.chainAction<
    WalletsGen.LoadAccountsPayload | ConfigGen.LoggedInPayload | WalletsGen.LoadWalletDisclaimerPayload
  >(
    [WalletsGen.loadAccounts, ConfigGen.loggedIn, WalletsGen.loadWalletDisclaimer],
    loadWalletDisclaimer,
    'loadWalletDisclaimer'
  )
  yield* Saga.chainAction<WalletsGen.AcceptDisclaimerPayload>(
    WalletsGen.acceptDisclaimer,
    acceptDisclaimer,
    'acceptDisclaimer'
  )
  yield* Saga.chainAction<WalletsGen.CheckDisclaimerPayload>(
    WalletsGen.checkDisclaimer,
    checkDisclaimer,
    'checkDisclaimer'
  )
  yield* Saga.chainAction<WalletsGen.CheckDisclaimerPayload>(
    WalletsGen.checkDisclaimer,
    maybeNavToLinkExisting,
    'maybeNavToLinkExisting'
  )
  yield* Saga.chainAction<WalletsGen.RejectDisclaimerPayload>(
    WalletsGen.rejectDisclaimer,
    rejectDisclaimer,
    'rejectDisclaimer'
  )

  yield* Saga.chainAction<WalletsGen.LoadMobileOnlyModePayload, WalletsGen.SelectAccountPayload>(
    [WalletsGen.loadMobileOnlyMode, WalletsGen.selectAccount],
    loadMobileOnlyMode,
    'loadMobileOnlyMode'
  )
  yield* Saga.chainAction<WalletsGen.ChangeMobileOnlyModePayload>(
    WalletsGen.changeMobileOnlyMode,
    changeMobileOnlyMode,
    'changeMobileOnlyMode'
  )
  yield* Saga.chainAction<WalletsGen.SetLastSentXLMPayload>(
    WalletsGen.setLastSentXLM,
    writeLastSentXLM,
    'writeLastSentXLM'
  )
  yield* Saga.chainAction<ConfigGen.DaemonHandshakeDonePayload>(
    ConfigGen.daemonHandshakeDone,
    readLastSentXLM,
    'readLastSentXLM'
  )
  yield* Saga.chainAction<EngineGen.Stellar1NotifyAccountDetailsUpdatePayload>(
    EngineGen.stellar1NotifyAccountDetailsUpdate,
    accountDetailsUpdate,
    'accountDetailsUpdate'
  )
  yield* Saga.chainAction<EngineGen.Stellar1NotifyAccountsUpdatePayload>(
    EngineGen.stellar1NotifyAccountsUpdate,
    accountsUpdate,
    'accountsUpdate'
  )
  yield* Saga.chainAction<EngineGen.Stellar1NotifyPendingPaymentsUpdatePayload>(
    EngineGen.stellar1NotifyPendingPaymentsUpdate,
    pendingPaymentsUpdate,
    'pendingPaymentsUpdate'
  )
  yield* Saga.chainAction<EngineGen.Stellar1NotifyRecentPaymentsUpdatePayload>(
    EngineGen.stellar1NotifyRecentPaymentsUpdate,
    recentPaymentsUpdate,
    'recentPaymentsUpdate'
  )
  yield* Saga.chainAction<EngineGen.Stellar1UiPaymentReviewedPayload>(
    EngineGen.stellar1UiPaymentReviewed,
    paymentReviewed,
    'paymentReviewed'
  )

  if (flags.airdrop) {
    yield* Saga.chainAction<GregorGen.PushStatePayload>(
      GregorGen.pushState,
      gregorPushState,
      'gregorPushState'
    )
    yield* Saga.chainAction<WalletsGen.ChangeAirdropPayload>(
      WalletsGen.changeAirdrop,
      changeAirdrop,
      'changeAirdrop'
    )
    yield* Saga.chainAction<WalletsGen.UpdateAirdropStatePayload | ConfigGen.DaemonHandshakeDonePayload>(
      [WalletsGen.updateAirdropDetails, ConfigGen.daemonHandshakeDone],
      updateAirdropDetails,
      'updateAirdropDetails'
    )
    yield* Saga.chainAction<WalletsGen.UpdateAirdropStatePayload | ConfigGen.DaemonHandshakeDonePayload>(
      [WalletsGen.updateAirdropState, ConfigGen.daemonHandshakeDone],
      updateAirdropState,
      'updateAirdropState'
    )
    yield* Saga.chainAction<WalletsGen.HideAirdropBannerPayload | WalletsGen.ChangeAirdropPayload>(
      [WalletsGen.hideAirdropBanner, WalletsGen.changeAirdrop],
      hideAirdropBanner,
      'hideAirdropBanner'
    )
  }
}

export default walletsSaga<|MERGE_RESOLUTION|>--- conflicted
+++ resolved
@@ -859,17 +859,10 @@
     }
   )
 
-<<<<<<< HEAD
 const checkDisclaimer = (state, _, logger) =>
   RPCStellarTypes.localHasAcceptedDisclaimerLocalRpcPromise()
     .then(accepted => WalletsGen.createWalletDisclaimerReceived({accepted}))
     .catch(err => logger.error(`Error: ${err.message}`))
-=======
-const checkDisclaimer = state =>
-  RPCStellarTypes.localHasAcceptedDisclaimerLocalRpcPromise()
-    .then(accepted => WalletsGen.createWalletDisclaimerReceived({accepted}))
-    .catch(err => logger.error(`Error checking wallet disclaimer: ${err.message}`))
->>>>>>> 91136b97
 
 const maybeNavToLinkExisting = (state, action) =>
   action.payload.nextScreen === 'linkExisting' &&
@@ -1163,14 +1156,16 @@
     navigateToAccount,
     'navigateToAccount'
   )
-<<<<<<< HEAD
-=======
-  yield* Saga.chainAction<WalletsGen.SelectAccountPayload>(WalletsGen.selectAccount, navigateToAccount)
+  yield* Saga.chainAction<WalletsGen.SelectAccountPayload>(
+    WalletsGen.selectAccount,
+    navigateToAccount,
+    'navigateToAccount'
+  )
   yield* Saga.chainAction<WalletsGen.ShowTransactionPayload>(
     WalletsGen.showTransaction,
-    navigateToTransaction
-  )
->>>>>>> 91136b97
+    navigateToTransaction,
+    'navigateToTransaction'
+  )
   yield* Saga.chainAction<WalletsGen.DidSetAccountAsDefaultPayload, WalletsGen.ChangedAccountNamePayload>(
     [WalletsGen.didSetAccountAsDefault, WalletsGen.changedAccountName],
     navigateUp,
