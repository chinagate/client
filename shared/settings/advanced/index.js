// @flow
import * as React from 'react'
import * as Kb from '../../common-adapters'
import * as Styles from '../../styles'
import {isLinux} from '../../constants/platform'
import flags from '../../util/feature-flags'
// normally never do this but this call serves no purpose for users at all
import * as RPCChatTypes from '../../constants/types/rpc-chat-gen'
import * as RPCTypes from '../../constants/types/rpc-gen'

type Props = {
  touchIDEnabled: boolean,
  touchIDAllowedBySystem: string,
  onSetTouchIDEnabled: boolean => void,
  openAtLogin: boolean,
  lockdownModeEnabled: ?boolean,
  onChangeLockdownMode: boolean => void,
  onSetOpenAtLogin: (open: boolean) => void,
  onDBNuke: () => void,
  onTrace: (durationSeconds: number) => void,
  onProcessorProfile: (durationSeconds: number) => void,
  onBack: () => void,
  traceInProgress: boolean,
  processorProfileInProgress: boolean,
  hasRandomPW: boolean,
}

const Advanced = (props: Props) => (
  <Kb.Box style={styles.advancedContainer}>
    <Kb.Box style={styles.checkboxContainer}>
      <Kb.Checkbox
        checked={!!props.lockdownModeEnabled}
        disabled={props.lockdownModeEnabled == null || props.hasRandomPW}
        label={
          'Forbid account changes from the website' +
          (props.hasRandomPW ? ' (you need to set a passphrase first)' : '')
        }
        onCheck={props.onChangeLockdownMode}
        style={styles.checkbox}
      />
<<<<<<< HEAD
    </Box>
    {!isMobile &&
      !isLinux && (
        <Box style={styles.openAtLoginCheckboxContainer}>
          <Checkbox
            label="Open Keybase on startup"
            checked={props.openAtLogin}
            onCheck={props.onSetOpenAtLogin}
          />
        </Box>
      )}
    {isMobile &&
      !!props.touchIDAllowedBySystem && (
        <Checkbox
          label={`Require ${props.touchIDAllowedBySystem} on app start`}
          onCheck={props.onSetTouchIDEnabled}
          checked={props.touchIDEnabled}
        />
      )}
=======
    </Kb.Box>
    {!Styles.isMobile && !isLinux && (
      <Kb.Box style={styles.openAtLoginCheckboxContainer}>
        <Kb.Checkbox
          label="Open Keybase on startup"
          checked={props.openAtLogin}
          onCheck={props.onSetOpenAtLogin}
        />
      </Kb.Box>
    )}
>>>>>>> 545078b0
    <Developer {...props} />
  </Kb.Box>
)

type StartButtonProps = {
  label: string,
  inProgress: boolean,
  onStart: () => void,
}

const StartButton = (props: StartButtonProps) => (
  <Kb.Button
    waiting={props.inProgress}
    style={{marginTop: Styles.globalMargins.small}}
    type="Danger"
    label={props.label}
    onClick={props.onStart}
  />
)

type State = {
  clickCount: number,
  indexTook: number,
}

const clickThreshold = 7
const traceDurationSeconds = 30
const processorProfileDurationSeconds = 30

class Developer extends React.Component<Props, State> {
  constructor(props: Props) {
    super(props)

    this.state = {
      clickCount: 0,
      indexTook: -1,
    }
  }

  _onLabelClick = () => {
    this.setState(state => {
      const clickCount = state.clickCount + 1
      if (clickCount < clickThreshold) {
        console.log(
          `clickCount = ${clickCount} (${clickThreshold - clickCount} away from showing developer controls)`
        )
      }
      return {clickCount}
    })
  }

  _showPprofControls = () => {
    return this.state.clickCount >= clickThreshold
  }

  render() {
    const props = this.props
    return (
      <Kb.Box style={styles.developerContainer}>
        <Kb.Text center={true} type="BodySmallSemibold" onClick={this._onLabelClick} style={styles.text}>
          {Styles.isMobile
            ? `Please don't do anything here unless instructed to by a developer.`
            : `Please don't do anything below here unless instructed to by a developer.`}
        </Kb.Text>
        <Kb.Divider style={styles.divider} />
        <Kb.Button
          style={{marginTop: Styles.globalMargins.small}}
          type="Danger"
          label="DB Nuke"
          onClick={props.onDBNuke}
        />
        {this._showPprofControls() && (
          <React.Fragment>
            <StartButton
              label={`Trace (${traceDurationSeconds}s)`}
              onStart={() => props.onTrace(traceDurationSeconds)}
              inProgress={props.traceInProgress}
            />
            <StartButton
              label={`CPU Profile (${traceDurationSeconds}s)`}
              onStart={() => props.onProcessorProfile(processorProfileDurationSeconds)}
              inProgress={props.processorProfileInProgress}
            />
            <Kb.Text center={true} type="BodySmallSemibold" style={styles.text}>
              Trace and profile files are included in logs sent with feedback.
            </Kb.Text>
          </React.Fragment>
        )}
        {flags.chatIndexProfilingEnabled && (
          <Kb.Button
            type="Primary"
            label={`Chat Index: ${this.state.indexTook}ms`}
            onClick={() => {
              this.setState({indexTook: -1})
              const start = Date.now()
              RPCChatTypes.localProfileChatSearchRpcPromise({
                identifyBehavior: RPCTypes.tlfKeysTLFIdentifyBehavior.chatGui,
              }).then(() => this.setState({indexTook: Date.now() - start}))
            }}
          />
        )}
        <Kb.Box style={styles.filler} />
      </Kb.Box>
    )
  }
}

const styles = Styles.styleSheetCreate({
  advancedContainer: {
    ...Styles.globalStyles.flexBoxColumn,
    flex: 1,
    paddingBottom: Styles.globalMargins.medium,
    paddingLeft: Styles.globalMargins.medium,
    paddingRight: Styles.globalMargins.medium,
  },
  checkbox: {
    flex: 1,
    paddingBottom: Styles.globalMargins.small,
    paddingTop: Styles.globalMargins.small,
  },
  checkboxContainer: {
    ...Styles.globalStyles.flexBoxRow,
    alignItems: 'center',
    minHeight: 48,
  },
  developerContainer: {
    ...Styles.globalStyles.flexBoxColumn,
    alignItems: 'center',
    flex: 1,
    paddingBottom: Styles.globalMargins.medium,
    paddingTop: Styles.globalMargins.xlarge,
  },
  divider: {
    marginTop: Styles.globalMargins.xsmall,
    width: '100%',
  },
  filler: {
    flex: 1,
  },
  openAtLoginCheckboxContainer: {
    ...Styles.globalStyles.flexBoxColumn,
    alignItems: 'flex-start',
    flex: 1,
  },
  text: Styles.platformStyles({
    isElectron: {
      cursor: 'default',
    },
  }),
})

export default Advanced<|MERGE_RESOLUTION|>--- conflicted
+++ resolved
@@ -38,27 +38,6 @@
         onCheck={props.onChangeLockdownMode}
         style={styles.checkbox}
       />
-<<<<<<< HEAD
-    </Box>
-    {!isMobile &&
-      !isLinux && (
-        <Box style={styles.openAtLoginCheckboxContainer}>
-          <Checkbox
-            label="Open Keybase on startup"
-            checked={props.openAtLogin}
-            onCheck={props.onSetOpenAtLogin}
-          />
-        </Box>
-      )}
-    {isMobile &&
-      !!props.touchIDAllowedBySystem && (
-        <Checkbox
-          label={`Require ${props.touchIDAllowedBySystem} on app start`}
-          onCheck={props.onSetTouchIDEnabled}
-          checked={props.touchIDEnabled}
-        />
-      )}
-=======
     </Kb.Box>
     {!Styles.isMobile && !isLinux && (
       <Kb.Box style={styles.openAtLoginCheckboxContainer}>
@@ -69,7 +48,13 @@
         />
       </Kb.Box>
     )}
->>>>>>> 545078b0
+    {Styles.isMobile && !!props.touchIDAllowedBySystem && (
+      <Kb.Checkbox
+        label={`Require ${props.touchIDAllowedBySystem} on app start`}
+        onCheck={props.onSetTouchIDEnabled}
+        checked={props.touchIDEnabled}
+      />
+    )}
     <Developer {...props} />
   </Kb.Box>
 )
