// @flow
import * as I from 'immutable'
import * as Types from './types/wallets'
import * as RPCTypes from './types/rpc-stellar-gen'
import * as Styles from '../styles'
import * as Tabs from './tabs'
import * as Flow from '../util/flow'
import * as SettingsConstants from './settings'
import {isMobile} from './platform'
import {invert} from 'lodash-es'
import {type TypedState} from './reducer'
import HiddenString from '../util/hidden-string'
import {getPath, type RouteStateNode} from '../route-tree'

export const balanceDeltaToString: {
  [key: RPCTypes.BalanceDelta]: $Keys<typeof RPCTypes.localBalanceDelta>,
} = invert(RPCTypes.localBalanceDelta)
export const statusSimplifiedToString: {
  [key: RPCTypes.PaymentStatus]: $Keys<typeof RPCTypes.localPaymentStatus>,
} = invert(RPCTypes.localPaymentStatus)
const partyTypeToString: {
  [key: RPCTypes.ParticipantType]: $Keys<typeof RPCTypes.localParticipantType>,
} = invert(RPCTypes.localParticipantType)

export const sendRequestFormRouteKey = 'sendReceiveForm'
export const chooseAssetFormRouteKey = 'chooseAssetForm'
export const confirmFormRouteKey = 'confirmForm'
export const sendRequestFormRoutes = [sendRequestFormRouteKey, confirmFormRouteKey]

export const makeInflationDestination: I.RecordFactory<Types._InflationDestination> = I.Record({
  address: '',
  link: '',
  name: '',
  recommended: false,
})

export const makeReserve: I.RecordFactory<Types._Reserve> = I.Record({
  amount: '',
  description: '',
})

export const makeBuilding: I.RecordFactory<Types._Building> = I.Record({
  amount: '',
  bid: '',
  currency: 'XLM', // FIXME: Use default currency?
  from: Types.noAccountID,
  isRequest: false,
  publicMemo: new HiddenString(''),
  recipientType: 'keybaseUser',
  secretNote: new HiddenString(''),
  sendAssetChoices: null,
  to: '',
})

export const makeBuiltPayment: I.RecordFactory<Types._BuiltPayment> = I.Record({
  amountAvailable: '',
  amountErrMsg: '',
  builtBanners: null,
  displayAmountFiat: '',
  displayAmountXLM: '',
  from: Types.noAccountID,
  publicMemoErrMsg: new HiddenString(''),
  readyToReview: false,
  readyToSend: 'spinning',
  reviewBanners: null,
  secretNoteErrMsg: new HiddenString(''),
  sendingIntentionXLM: false,
  toErrMsg: '',
  worthAmount: '',
  worthCurrency: '',
  worthDescription: '',
  worthInfo: '',
})

export const makeBuiltRequest: I.RecordFactory<Types._BuiltRequest> = I.Record({
  amountErrMsg: '',
  builtBanners: null,
  displayAmountFiat: '',
  displayAmountXLM: '',
  readyToRequest: false,
  secretNoteErrMsg: new HiddenString(''),
  sendingIntentionXLM: false,
  toErrMsg: '',
  worthDescription: '',
  worthInfo: '',
})

export const makeState: I.RecordFactory<Types._State> = I.Record({
  acceptedDisclaimer: false,
  acceptingDisclaimerDelay: false,
  accountMap: I.OrderedMap(),
  accountName: '',
  accountNameError: '',
  accountNameValidationState: 'none',
  assetsMap: I.Map(),
  buildCounter: 0,
  building: makeBuilding(),
  builtPayment: makeBuiltPayment(),
  builtRequest: makeBuiltRequest(),
  createNewAccountError: '',
  currencies: I.List(),
  exportedSecretKey: new HiddenString(''),
  exportedSecretKeyAccountID: Types.noAccountID,
  inflationDestination: '',
  inflationDestinationError: '',
  inflationDestinations: I.List(),
  lastSentXLM: false,
  linkExistingAccountError: '',
  mobileOnlyMap: I.Map(),
  newPayments: I.Map(),
  paymentCursorMap: I.Map(),
  paymentLoadingMoreMap: I.Map(),
  paymentOldestUnreadMap: I.Map(),
  paymentsMap: I.Map(),
  reviewCounter: 0,
  reviewLastSeqno: null,
  secretKey: new HiddenString(''),
  secretKeyError: '',
  secretKeyMap: I.Map(),
  secretKeyValidationState: 'none',
  selectedAccount: Types.noAccountID,
  sentPaymentError: '',
  unreadPaymentsMap: I.Map(),
})

export const buildPaymentResultToBuiltPayment = (b: RPCTypes.BuildPaymentResLocal) =>
  makeBuiltPayment({
    amountAvailable: b.amountAvailable,
    amountErrMsg: b.amountErrMsg,
    builtBanners: b.banners,
    displayAmountFiat: b.displayAmountFiat,
    displayAmountXLM: b.displayAmountXLM,
    from: Types.stringToAccountID(b.from),
    publicMemoErrMsg: new HiddenString(b.publicMemoErrMsg),
    readyToReview: b.readyToReview,
    secretNoteErrMsg: new HiddenString(b.secretNoteErrMsg),
    sendingIntentionXLM: b.sendingIntentionXLM,
    toErrMsg: b.toErrMsg,
    worthAmount: b.worthAmount,
    worthCurrency: b.worthCurrency,
    worthDescription: b.worthDescription,
    worthInfo: b.worthInfo,
  })

export const buildRequestResultToBuiltRequest = (b: RPCTypes.BuildRequestResLocal) =>
  makeBuiltRequest({
    amountErrMsg: b.amountErrMsg,
    builtBanners: b.banners,
    displayAmountFiat: b.displayAmountFiat,
    displayAmountXLM: b.displayAmountXLM,
    readyToRequest: b.readyToRequest,
    secretNoteErrMsg: new HiddenString(b.secretNoteErrMsg),
    sendingIntentionXLM: b.sendingIntentionXLM,
    toErrMsg: b.toErrMsg,
    worthDescription: b.worthDescription,
    worthInfo: b.worthInfo,
  })

<<<<<<< HEAD
const accountResultToAccount = (w: RPCTypes.WalletAccountLocal) =>
=======
export const makeAccount: I.RecordFactory<Types._Account> = I.Record({
  accountID: Types.noAccountID,
  balanceDescription: '',
  isDefault: false,
  name: '',
})

export const unknownAccount = makeAccount()

export const accountResultToAccount = (w: RPCTypes.WalletAccountLocal) =>
>>>>>>> 64707e3c
  makeAccount({
    accountID: Types.stringToAccountID(w.accountID),
    balanceDescription: w.balanceDescription,
    displayCurrency: currencyResultToCurrency(w.currencyLocal),
    isDefault: w.isDefault,
    name: w.name,
  })

export const makeAssets: I.RecordFactory<Types._Assets> = I.Record({
  assetCode: '',
  availableToSendWorth: '',
  balanceAvailableToSend: '',
  balanceTotal: '',
  issuerAccountID: '',
  issuerName: '',
  issuerVerifiedDomain: '',
  name: '',
  reserves: I.List(),
  worth: '',
})

export const assetsResultToAssets = (w: RPCTypes.AccountAssetLocal) =>
  makeAssets({
    assetCode: w.assetCode,
    availableToSendWorth: w.availableToSendWorth,
    balanceAvailableToSend: w.balanceAvailableToSend,
    balanceTotal: w.balanceTotal,
    issuerAccountID: w.issuerAccountID,
    issuerName: w.issuerName,
    issuerVerifiedDomain: w.issuerVerifiedDomain,
    name: w.name,
    reserves: I.List((w.reserves || []).map(makeReserve)),
    worth: w.worth,
  })

<<<<<<< HEAD
const currencyResultToCurrency = (w: RPCTypes.CurrencyLocal) =>
  makeCurrency({
=======
export const makeCurrencies: I.RecordFactory<Types._LocalCurrency> = I.Record({
  code: '',
  description: '',
  name: '',
  symbol: '',
})

export const currenciesResultToCurrencies = (w: RPCTypes.CurrencyLocal) =>
  makeCurrencies({
>>>>>>> 64707e3c
    code: w.code,
    description: w.description,
    name: w.name,
    symbol: w.symbol,
  })

const _defaultPaymentCommon = {
  amountDescription: '',
  delta: 'none',
  error: '',
  id: Types.noPaymentID,
  issuerAccountID: null,
  issuerDescription: '',
  note: new HiddenString(''),
  noteErr: new HiddenString(''),
  showCancel: false,
  source: '',
  sourceAccountID: '',
  sourceType: '',
  statusDescription: '',
  statusDetail: '',
  statusSimplified: 'none',
  target: '',
  targetAccountID: '',
  targetType: '',
  time: null,
  worth: '',
  worthAtSendTime: '',
}

const _defaultPaymentResult = {
  ..._defaultPaymentCommon,
  section: 'none',
  unread: false,
}

const _defaultPaymentDetail = {
  ..._defaultPaymentCommon,
  externalTxURL: '',
  publicMemo: new HiddenString(''),
  publicMemoType: '',
  txID: '',
}

const _defaultPayment = {
  ..._defaultPaymentResult,
  ..._defaultPaymentDetail,
}

export const makePaymentResult: I.RecordFactory<Types._PaymentResult> = I.Record(_defaultPaymentResult)

export const makePaymentDetail: I.RecordFactory<Types._PaymentDetail> = I.Record(_defaultPaymentDetail)

export const makePayment: I.RecordFactory<Types._Payment> = I.Record(_defaultPayment)

export const makeCurrency: I.RecordFactory<Types._LocalCurrency> = I.Record({
  code: '',
  description: '',
  name: '',
  symbol: '',
})
const unknownCurrency = makeCurrency()

const makeAccount: I.RecordFactory<Types._Account> = I.Record({
  accountID: Types.noAccountID,
  balanceDescription: '',
  displayCurrency: unknownCurrency,
  isDefault: false,
  name: '',
})
const unknownAccount = makeAccount()

const partyToDescription = (type, username, assertion, name, id): string => {
  switch (type) {
    case 'keybase':
      return username
    case 'sbs':
      return assertion
    case 'ownaccount':
      return name
    default:
      return id
  }
}

export const rpcPaymentResultToPaymentResult = (
  w: RPCTypes.PaymentOrErrorLocal,
  section: Types.PaymentSection
) => {
  if (!w) {
    return makePaymentResult({error: 'No payments returned'})
  }
  if (!w.payment) {
    return makePaymentResult({error: w.err})
  }
  const unread = w.payment.unread
  return makePaymentResult({
    ...rpcPaymentToPaymentCommon(w.payment),
    section,
    unread,
  })
}

export const rpcPaymentDetailToPaymentDetail = (p: RPCTypes.PaymentDetailsLocal) =>
  makePaymentDetail({
    ...rpcPaymentToPaymentCommon(p),
    externalTxURL: p.externalTxURL,
    publicMemo: new HiddenString(p.publicNote),
    publicMemoType: p.publicNoteType,
    txID: p.txID,
  })

const rpcPaymentToPaymentCommon = (p: RPCTypes.PaymentLocal | RPCTypes.PaymentDetailsLocal) => {
  const sourceType = partyTypeToString[p.fromType]
  const source = partyToDescription(sourceType, p.fromUsername, '', p.fromAccountName, p.fromAccountID)
  let targetType = partyTypeToString[p.toType]
  let target = partyToDescription(
    targetType,
    p.toUsername,
    p.toAssertion,
    p.toAccountName,
    p.toAccountID || ''
  )
  if (p.statusDescription === 'canceled') {
    // Canceled relay. Similar presentation to a cancelable relay. Service
    // transformed this to an account self-transfer, let's preserve the original
    // target so we can show it.
    target = p.originalToAssertion
    targetType = 'keybase'
  }
  const serviceStatusSimplfied = statusSimplifiedToString[p.statusSimplified]
  return {
    amountDescription: p.amountDescription,
    delta: balanceDeltaToString[p.delta],
    error: '',
    id: Types.rpcPaymentIDToPaymentID(p.id),
    issuerAccountID: p.issuerAccountID ? Types.stringToAccountID(p.issuerAccountID) : null,
    issuerDescription: p.issuerDescription,
    note: new HiddenString(p.note),
    noteErr: new HiddenString(p.noteErr),
    showCancel: p.showCancel,
    source,
    sourceAccountID: p.fromAccountID,
    sourceType,
    statusDescription: p.statusDescription,
    statusDetail: p.statusDetail,
    statusSimplified: serviceStatusSimplfied,
    target,
    targetAccountID: p.toAccountID,
    targetType,
    time: p.time,
    worth: p.worth,
    worthAtSendTime: p.worthAtSendTime,
  }
}

export const makeAssetDescription: I.RecordFactory<Types._AssetDescription> = I.Record({
  code: '',
  issuerAccountID: Types.noAccountID,
  issuerName: '',
  issuerVerifiedDomain: '',
})

export const bannerLevelToBackground = (level: string) => {
  switch (level) {
    case 'info':
      return 'Announcements'
    case 'error':
      return 'HighRisk'
    default:
      console.warn('Unexpected banner level', level)
      return 'Information'
  }
}

const partyTypeToCounterpartyType = (t: string): Types.CounterpartyType => {
  switch (t) {
    case 'ownaccount':
      return 'otherAccount'
    case 'sbs':
    case 'keybase':
      return 'keybaseUser'
    case 'stellar':
      return 'stellarPublicKey'
    default:
      // TODO: Have better typing here so we don't need this.
      return 'stellarPublicKey'
  }
}

export const paymentToYourInfoAndCounterparty = (
  p: Types.Payment
): {
  yourAccountName: string,
  yourRole: Types.Role,
  counterparty: string,
  counterpartyType: Types.CounterpartyType,
} => {
  switch (p.delta) {
    case 'none':
      // Need to guard check that sourceType is non-empty to handle the
      // case when p is the empty value.
      if (p.sourceType && p.sourceType !== 'ownaccount') {
        throw new Error(`Unexpected sourceType ${p.sourceType} with delta=none`)
      }
      if (p.targetType && p.targetType !== 'ownaccount') {
        throw new Error(`Unexpected targetType ${p.targetType} with delta=none`)
      }
      if (p.source !== p.target) {
        throw new Error(`source=${p.source} != target=${p.target} with delta=none`)
      }
      return {
        counterparty: p.source,
        counterpartyType: 'otherAccount',
        yourAccountName: p.source,
        yourRole: 'senderAndReceiver',
      }

    case 'increase':
      return {
        counterparty: p.source,
        counterpartyType: partyTypeToCounterpartyType(p.sourceType),
        yourAccountName: p.sourceType === 'ownaccount' ? p.target : '',
        yourRole: 'receiverOnly',
      }
    case 'decrease':
      return {
        counterparty: p.target,
        counterpartyType: partyTypeToCounterpartyType(p.targetType),
        yourAccountName: p.sourceType === 'ownaccount' ? p.source : '',
        yourRole: 'senderOnly',
      }

    default:
      Flow.ifFlowComplainsAboutThisFunctionYouHaventHandledAllCasesInASwitch(p.delta)
      throw new Error(`Unexpected delta ${p.delta}`)
  }
}

export const updatePaymentDetail = (
  map: I.Map<Types.PaymentID, Types.Payment>,
  paymentDetail: Types.PaymentDetail
): I.Map<Types.PaymentID, Types.Payment> => {
  return map.update(paymentDetail.id, (oldPayment = makePayment()) => oldPayment.merge(paymentDetail))
}

export const updatePaymentsReceived = (
  map: I.Map<Types.PaymentID, Types.Payment>,
  paymentResults: Array<Types.PaymentResult>
): I.Map<Types.PaymentID, Types.Payment> => {
  return map.withMutations(mapMutable =>
    paymentResults.forEach(paymentResult =>
      mapMutable.update(paymentResult.id, (oldPayment = makePayment()) => oldPayment.merge(paymentResult))
    )
  )
}

export const acceptDisclaimerWaitingKey = 'wallets:acceptDisclaimer'
export const changeAccountNameWaitingKey = 'wallets:changeAccountName'
export const createNewAccountWaitingKey = 'wallets:createNewAccount'
export const changeDisplayCurrencyWaitingKey = 'wallets:changeDisplayCurrency'
export const getDisplayCurrencyWaitingKey = (id: Types.AccountID) => `wallets:getDisplayCurrency:${id}`
export const linkExistingWaitingKey = 'wallets:linkExisting'
export const loadEverythingWaitingKey = 'wallets:loadEverything'
export const buildPaymentWaitingKey = 'wallets:buildPayment'
export const sendPaymentWaitingKey = 'wallets:stellarSend'
export const requestPaymentWaitingKey = 'wallets:requestPayment'
export const setAccountAsDefaultWaitingKey = 'wallets:setAccountAsDefault'
export const deleteAccountWaitingKey = 'wallets:deleteAccount'
export const searchKey = 'walletSearch'
export const loadAccountWaitingKey = (id: Types.AccountID) => `wallets:loadAccount:${id}`
export const cancelPaymentWaitingKey = (id: Types.PaymentID) =>
  `wallets:cancelPayment:${Types.paymentIDToString(id)}`
export const validateAccountNameWaitingKey = 'wallets:validateAccountName'
export const validateSecretKeyWaitingKey = 'wallets:validateSecretKey'
export const getRequestDetailsWaitingKey = (id: Types.PaymentID) =>
  `wallets:requestDetailsWaitingKey:${Types.paymentIDToString(id)}`
export const inflationDestinationWaitingKey = 'wallets:inflationDestination'

export const getAccountIDs = (state: TypedState) => state.wallets.accountMap.keySeq().toList()

export const getAccounts = (state: TypedState) => state.wallets.accountMap.valueSeq().toList()

export const getSelectedAccount = (state: TypedState) => state.wallets.selectedAccount

export const getDisplayCurrencies = (state: TypedState) => state.wallets.currencies

<<<<<<< HEAD
const getPayments = (state: TypedState, accountID: Types.AccountID) =>
=======
export const getDisplayCurrency = (state: TypedState, accountID: Types.AccountID) =>
  state.wallets.currencyMap.get(accountID, makeCurrency())

export const getPayments = (state: TypedState, accountID: Types.AccountID) =>
>>>>>>> 64707e3c
  state.wallets.paymentsMap.get(accountID, null)

export const getOldestUnread = (state: TypedState, accountID: Types.AccountID) =>
  state.wallets.paymentOldestUnreadMap.get(accountID, Types.noPaymentID)

export const getPayment = (state: TypedState, accountID: Types.AccountID, paymentID: Types.PaymentID) =>
  state.wallets.paymentsMap.get(accountID, I.Map()).get(paymentID, makePayment())

<<<<<<< HEAD
const getAccountInner = (state: Types.State, accountID: Types.AccountID) =>
  state.accountMap.get(accountID, unknownAccount)
const getAccount = (state: TypedState, accountID: Types.AccountID) =>
  getAccountInner(state.wallets, accountID)

const getDisplayCurrencyInner = (state: Types.State, accountID: Types.AccountID) =>
  getAccountInner(state, accountID).displayCurrency
const getDisplayCurrency = (state: TypedState, accountID: Types.AccountID) =>
  getDisplayCurrencyInner(state.wallets, accountID)

const getDefaultDisplayCurrencyInner = (state: Types.State) => {
  const defaultAccount = state.accountMap.find(a => a.isDefault)
  return defaultAccount ? defaultAccount.displayCurrency : unknownCurrency
}
const getDefaultDisplayCurrency = (state: TypedState) => getDefaultDisplayCurrencyInner(state.wallets)
=======
export const getAccount = (state: TypedState, accountID: Types.AccountID) =>
  state.wallets.accountMap.get(accountID, unknownAccount)
>>>>>>> 64707e3c

export const getDefaultAccountID = (state: TypedState) => {
  const defaultAccount = state.wallets.accountMap.find(a => a.isDefault)
  return defaultAccount ? defaultAccount.accountID : null
}

export const getAssets = (state: TypedState, accountID: Types.AccountID) =>
  state.wallets.assetsMap.get(accountID, I.List())

export const getFederatedAddress = (state: TypedState, accountID: Types.AccountID) => {
  const account = state.wallets.accountMap.get(accountID, unknownAccount)
  const {username} = state.config
  return username && account.isDefault ? `${username}*keybase.io` : ''
}

export const getSecretKey = (state: TypedState, accountID: Types.AccountID) =>
  accountID === state.wallets.exportedSecretKeyAccountID
    ? state.wallets.exportedSecretKey
    : new HiddenString('')

export const shortenAccountID = (id: Types.AccountID) => id.substring(0, 8) + '...' + id.substring(48)

export const isAccountLoaded = (state: TypedState, accountID: Types.AccountID) =>
  state.wallets.accountMap.has(accountID)

export const isFederatedAddress = (address: ?string) => (address ? address.includes('*') : false)

export const isPaymentUnread = (
  state: TypedState,
  accountID: Types.AccountID,
  paymentID: Types.PaymentID
) => {
  const newPaymentsForAccount = state.wallets.newPayments.get(accountID, false)
  return newPaymentsForAccount && newPaymentsForAccount.has(paymentID)
}

<<<<<<< HEAD
const displayCurrenciesLoaded = (state: TypedState) => state.wallets.currencies.size > 0

const getCurrencyAndSymbol = (state: TypedState, code: string) => {
=======
export const getCurrencyAndSymbol = (state: TypedState, code: string) => {
>>>>>>> 64707e3c
  if (!state.wallets.currencies || !code) {
    return ''
  }
  const currency = state.wallets.currencies.find(c => c.code === code)
  return currency ? currency.description : code
}

export const getAcceptedDisclaimer = (state: TypedState) => state.wallets.acceptedDisclaimer

export const balanceChangeColor = (delta: Types.PaymentDelta, status: Types.StatusSimplified) => {
  let balanceChangeColor = Styles.globalColors.black_75
  if (delta !== 'none') {
    balanceChangeColor = delta === 'increase' ? Styles.globalColors.green : Styles.globalColors.black_75
  }
  if (status !== 'completed') {
    balanceChangeColor = Styles.globalColors.black_20
  }
  return balanceChangeColor
}

export const balanceChangeSign = (delta: Types.PaymentDelta, balanceChange: string = '') => {
  let sign = ''
  if (delta !== 'none') {
    sign = delta === 'increase' ? '+' : '-'
  }
  return sign + balanceChange
}

export const rootWalletTab = isMobile ? Tabs.settingsTab : Tabs.walletsTab // tab for wallets
export const rootWalletPath = [rootWalletTab, ...(isMobile ? [SettingsConstants.walletsTab] : [])] // path to wallets
export const walletPath = isMobile ? rootWalletPath : [...rootWalletPath, 'wallet'] // path to wallet

const walletPathList = I.List(walletPath)
export const isLookingAtWallet = (routeState: ?RouteStateNode) => {
  const path = getPath(routeState, [rootWalletTab])
  return path.equals(walletPathList)
<<<<<<< HEAD
}

export {
  acceptDisclaimerWaitingKey,
  accountResultToAccount,
  assetsResultToAssets,
  bannerLevelToBackground,
  balanceChangeColor,
  balanceChangeSign,
  buildPaymentWaitingKey,
  cancelPaymentWaitingKey,
  changeDisplayCurrencyWaitingKey,
  currencyResultToCurrency,
  changeAccountNameWaitingKey,
  balanceDeltaToString,
  buildPaymentResultToBuiltPayment,
  buildRequestResultToBuiltRequest,
  chooseAssetFormRouteKey,
  confirmFormRouteKey,
  createNewAccountWaitingKey,
  deleteAccountWaitingKey,
  displayCurrenciesLoaded,
  getAcceptedDisclaimer,
  getAccountIDs,
  getAccounts,
  getAccount,
  getAccountInner,
  getAssets,
  getCurrencyAndSymbol,
  getDisplayCurrencies,
  getDisplayCurrency,
  getDisplayCurrencyInner,
  getDisplayCurrencyWaitingKey,
  getDefaultAccountID,
  getDefaultDisplayCurrency,
  getDefaultDisplayCurrencyInner,
  getFederatedAddress,
  getPayment,
  getPayments,
  getOldestUnread,
  getRequestDetailsWaitingKey,
  getSecretKey,
  getSelectedAccount,
  isAccountLoaded,
  isFederatedAddress,
  isLookingAtWallet,
  isPaymentUnread,
  linkExistingWaitingKey,
  loadAccountWaitingKey,
  loadEverythingWaitingKey,
  makeAccount,
  makeAssetDescription,
  makeAssets,
  makeBuilding,
  makeBuiltPayment,
  makeBuiltRequest,
  makeCurrency,
  makePaymentResult,
  makePaymentDetail,
  makePayment,
  makeReserve,
  makeState,
  paymentToYourInfoAndCounterparty,
  requestPaymentWaitingKey,
  rootWalletPath,
  rootWalletTab,
  rpcPaymentDetailToPaymentDetail,
  rpcPaymentResultToPaymentResult,
  sendPaymentWaitingKey,
  sendRequestFormRouteKey,
  sendRequestFormRoutes,
  setAccountAsDefaultWaitingKey,
  searchKey,
  shortenAccountID,
  statusSimplifiedToString,
  unknownAccount,
  updatePaymentDetail,
  updatePaymentsReceived,
  validateAccountNameWaitingKey,
  validateSecretKeyWaitingKey,
  walletPath,
=======
>>>>>>> 64707e3c
}<|MERGE_RESOLUTION|>--- conflicted
+++ resolved
@@ -156,20 +156,7 @@
     worthInfo: b.worthInfo,
   })
 
-<<<<<<< HEAD
-const accountResultToAccount = (w: RPCTypes.WalletAccountLocal) =>
-=======
-export const makeAccount: I.RecordFactory<Types._Account> = I.Record({
-  accountID: Types.noAccountID,
-  balanceDescription: '',
-  isDefault: false,
-  name: '',
-})
-
-export const unknownAccount = makeAccount()
-
 export const accountResultToAccount = (w: RPCTypes.WalletAccountLocal) =>
->>>>>>> 64707e3c
   makeAccount({
     accountID: Types.stringToAccountID(w.accountID),
     balanceDescription: w.balanceDescription,
@@ -205,20 +192,8 @@
     worth: w.worth,
   })
 
-<<<<<<< HEAD
-const currencyResultToCurrency = (w: RPCTypes.CurrencyLocal) =>
+export const currencyResultToCurrency = (w: RPCTypes.CurrencyLocal) =>
   makeCurrency({
-=======
-export const makeCurrencies: I.RecordFactory<Types._LocalCurrency> = I.Record({
-  code: '',
-  description: '',
-  name: '',
-  symbol: '',
-})
-
-export const currenciesResultToCurrencies = (w: RPCTypes.CurrencyLocal) =>
-  makeCurrencies({
->>>>>>> 64707e3c
     code: w.code,
     description: w.description,
     name: w.name,
@@ -280,16 +255,16 @@
   name: '',
   symbol: '',
 })
-const unknownCurrency = makeCurrency()
-
-const makeAccount: I.RecordFactory<Types._Account> = I.Record({
+export const unknownCurrency = makeCurrency()
+
+export const makeAccount: I.RecordFactory<Types._Account> = I.Record({
   accountID: Types.noAccountID,
   balanceDescription: '',
   displayCurrency: unknownCurrency,
   isDefault: false,
   name: '',
 })
-const unknownAccount = makeAccount()
+export const unknownAccount = makeAccount()
 
 const partyToDescription = (type, username, assertion, name, id): string => {
   switch (type) {
@@ -506,14 +481,7 @@
 
 export const getDisplayCurrencies = (state: TypedState) => state.wallets.currencies
 
-<<<<<<< HEAD
-const getPayments = (state: TypedState, accountID: Types.AccountID) =>
-=======
-export const getDisplayCurrency = (state: TypedState, accountID: Types.AccountID) =>
-  state.wallets.currencyMap.get(accountID, makeCurrency())
-
 export const getPayments = (state: TypedState, accountID: Types.AccountID) =>
->>>>>>> 64707e3c
   state.wallets.paymentsMap.get(accountID, null)
 
 export const getOldestUnread = (state: TypedState, accountID: Types.AccountID) =>
@@ -522,26 +490,21 @@
 export const getPayment = (state: TypedState, accountID: Types.AccountID, paymentID: Types.PaymentID) =>
   state.wallets.paymentsMap.get(accountID, I.Map()).get(paymentID, makePayment())
 
-<<<<<<< HEAD
-const getAccountInner = (state: Types.State, accountID: Types.AccountID) =>
+export const getAccountInner = (state: Types.State, accountID: Types.AccountID) =>
   state.accountMap.get(accountID, unknownAccount)
-const getAccount = (state: TypedState, accountID: Types.AccountID) =>
+export const getAccount = (state: TypedState, accountID: Types.AccountID) =>
   getAccountInner(state.wallets, accountID)
 
-const getDisplayCurrencyInner = (state: Types.State, accountID: Types.AccountID) =>
+export const getDisplayCurrencyInner = (state: Types.State, accountID: Types.AccountID) =>
   getAccountInner(state, accountID).displayCurrency
-const getDisplayCurrency = (state: TypedState, accountID: Types.AccountID) =>
+export const getDisplayCurrency = (state: TypedState, accountID: Types.AccountID) =>
   getDisplayCurrencyInner(state.wallets, accountID)
 
-const getDefaultDisplayCurrencyInner = (state: Types.State) => {
+export const getDefaultDisplayCurrencyInner = (state: Types.State) => {
   const defaultAccount = state.accountMap.find(a => a.isDefault)
   return defaultAccount ? defaultAccount.displayCurrency : unknownCurrency
 }
-const getDefaultDisplayCurrency = (state: TypedState) => getDefaultDisplayCurrencyInner(state.wallets)
-=======
-export const getAccount = (state: TypedState, accountID: Types.AccountID) =>
-  state.wallets.accountMap.get(accountID, unknownAccount)
->>>>>>> 64707e3c
+export const getDefaultDisplayCurrency = (state: TypedState) => getDefaultDisplayCurrencyInner(state.wallets)
 
 export const getDefaultAccountID = (state: TypedState) => {
   const defaultAccount = state.wallets.accountMap.find(a => a.isDefault)
@@ -578,13 +541,9 @@
   return newPaymentsForAccount && newPaymentsForAccount.has(paymentID)
 }
 
-<<<<<<< HEAD
-const displayCurrenciesLoaded = (state: TypedState) => state.wallets.currencies.size > 0
-
-const getCurrencyAndSymbol = (state: TypedState, code: string) => {
-=======
+export const displayCurrenciesLoaded = (state: TypedState) => state.wallets.currencies.size > 0
+
 export const getCurrencyAndSymbol = (state: TypedState, code: string) => {
->>>>>>> 64707e3c
   if (!state.wallets.currencies || !code) {
     return ''
   }
@@ -621,88 +580,4 @@
 export const isLookingAtWallet = (routeState: ?RouteStateNode) => {
   const path = getPath(routeState, [rootWalletTab])
   return path.equals(walletPathList)
-<<<<<<< HEAD
-}
-
-export {
-  acceptDisclaimerWaitingKey,
-  accountResultToAccount,
-  assetsResultToAssets,
-  bannerLevelToBackground,
-  balanceChangeColor,
-  balanceChangeSign,
-  buildPaymentWaitingKey,
-  cancelPaymentWaitingKey,
-  changeDisplayCurrencyWaitingKey,
-  currencyResultToCurrency,
-  changeAccountNameWaitingKey,
-  balanceDeltaToString,
-  buildPaymentResultToBuiltPayment,
-  buildRequestResultToBuiltRequest,
-  chooseAssetFormRouteKey,
-  confirmFormRouteKey,
-  createNewAccountWaitingKey,
-  deleteAccountWaitingKey,
-  displayCurrenciesLoaded,
-  getAcceptedDisclaimer,
-  getAccountIDs,
-  getAccounts,
-  getAccount,
-  getAccountInner,
-  getAssets,
-  getCurrencyAndSymbol,
-  getDisplayCurrencies,
-  getDisplayCurrency,
-  getDisplayCurrencyInner,
-  getDisplayCurrencyWaitingKey,
-  getDefaultAccountID,
-  getDefaultDisplayCurrency,
-  getDefaultDisplayCurrencyInner,
-  getFederatedAddress,
-  getPayment,
-  getPayments,
-  getOldestUnread,
-  getRequestDetailsWaitingKey,
-  getSecretKey,
-  getSelectedAccount,
-  isAccountLoaded,
-  isFederatedAddress,
-  isLookingAtWallet,
-  isPaymentUnread,
-  linkExistingWaitingKey,
-  loadAccountWaitingKey,
-  loadEverythingWaitingKey,
-  makeAccount,
-  makeAssetDescription,
-  makeAssets,
-  makeBuilding,
-  makeBuiltPayment,
-  makeBuiltRequest,
-  makeCurrency,
-  makePaymentResult,
-  makePaymentDetail,
-  makePayment,
-  makeReserve,
-  makeState,
-  paymentToYourInfoAndCounterparty,
-  requestPaymentWaitingKey,
-  rootWalletPath,
-  rootWalletTab,
-  rpcPaymentDetailToPaymentDetail,
-  rpcPaymentResultToPaymentResult,
-  sendPaymentWaitingKey,
-  sendRequestFormRouteKey,
-  sendRequestFormRoutes,
-  setAccountAsDefaultWaitingKey,
-  searchKey,
-  shortenAccountID,
-  statusSimplifiedToString,
-  unknownAccount,
-  updatePaymentDetail,
-  updatePaymentsReceived,
-  validateAccountNameWaitingKey,
-  validateSecretKeyWaitingKey,
-  walletPath,
-=======
->>>>>>> 64707e3c
 }