// @flow
import * as I from 'immutable'
import * as ChatConstants from './chat'
import {userIsInTeam} from './selectors'
import * as RPCTypes from './types/flow-types'
import invert from 'lodash/invert'

import type {Service} from './search'
import {type NoErrorTypedAction} from './types/flux'
import {type TypedState} from './reducer'

type _PublicitySettings = {
  member: boolean,
  team: boolean,
}
export type TeamSettings = RPCTypes.TeamSettings

export type CreateNewTeam = NoErrorTypedAction<
  'teams:createNewTeam',
  {
    name: string,
  }
>

export type CreateNewTeamFromConversation = NoErrorTypedAction<
  'teams:createNewTeamFromConversation',
  {
    conversationIDKey: ChatConstants.ConversationIDKey,
    name: string,
  }
>

export const teamRoleTypes = ['reader', 'writer', 'admin', 'owner']
export type TeamRoleType = 'reader' | 'writer' | 'admin' | 'owner'

export type AddToTeam = NoErrorTypedAction<
  'teams:addToTeam',
  {
    name: string,
    email: string,
    username: string,
    role: ?TeamRoleType,
    sendChatNotification: boolean,
  }
>
export type EditMembership = NoErrorTypedAction<
  'teams:editMembership',
  {name: string, username: string, role: TeamRoleType}
>
export type InviteToTeamByPhone = NoErrorTypedAction<
  'teams:inviteToTeamByPhone',
  {
    teamname: string,
    role: string,
    phoneNumber: string,
  }
>

// username -> removeMember
// email -> removePendingInvite
export type RemoveMemberOrPendingInvite = NoErrorTypedAction<
  'teams:removeMemberOrPendingInvite',
  {name: string, username: string, email: string}
>

export type IgnoreRequest = NoErrorTypedAction<'teams:ignoreRequest', {name: string, username: string}>
export type JoinTeam = NoErrorTypedAction<'teams:joinTeam', {teamname: string}>
export type LeaveTeam = NoErrorTypedAction<'teams:leaveTeam', {teamname: string}>
export type GetChannels = NoErrorTypedAction<'teams:getChannels', {teamname: string}>

export type MakeTeamOpen = NoErrorTypedAction<
  'teams:makeTeamOpen',
  {convertToOpen: boolean, defaultRole: TeamRoleType, teamname: string}
>

export type GetTeams = NoErrorTypedAction<'teams:getTeams', {}>

export type BadgeAppForTeams = NoErrorTypedAction<
  'teams:badgeAppForTeams',
  {newTeamNames?: ?Array<string>, newTeamAccessRequests?: ?Array<string>}
>

export type ToggleChannelMembership = NoErrorTypedAction<
  'teams:toggleChannelMembership',
  {teamname: string, channelname: string}
>

export type SetupTeamHandlers = NoErrorTypedAction<'teams:setupTeamHandlers', void>
export type GetDetails = NoErrorTypedAction<'teams:getDetails', {teamname: string}>
export type CreateChannel = NoErrorTypedAction<
  'teams:createChannel',
  {channelname: string, description: string, teamname: string}
>

export type Teamname = string

type _ChannelInfo = {
  channelname: ?string,
  description: ?string,
  participants: I.Set<string>,
}

export type ChannelInfo = I.RecordOf<_ChannelInfo>
export const makeChannelInfo: I.RecordFactory<_ChannelInfo> = I.Record({
  channelname: null,
  description: null,
  participants: I.Set(),
})

type _MemberInfo = {
  type: ?TeamRoleType,
  username: string,
}

export type MemberInfo = I.RecordOf<_MemberInfo>
export const makeMemberInfo: I.RecordFactory<_MemberInfo> = I.Record({
  type: null,
  username: '',
})

type _InviteInfo = {
  email: string,
  role: TeamRoleType,
  username: string,
}

export type InviteInfo = I.RecordOf<_InviteInfo>
export const makeInviteInfo: I.RecordFactory<_InviteInfo> = I.Record({
  email: '',
  role: 'writer',
  username: '',
})

type _RequestInfo = {
  username: string,
}

export type RequestInfo = I.RecordOf<_RequestInfo>
export const makeRequestInfo: I.RecordFactory<_RequestInfo> = I.Record({
  username: '',
})

export type TabKey = 'members' | 'requests' | 'pending'

export type SetTeamCreationError = NoErrorTypedAction<
  'teams:setTeamCreationError',
  {teamCreationError: string}
>

export type SetTeamCreationPending = NoErrorTypedAction<
  'teams:setTeamCreationPending',
  {teamCreationPending: boolean}
>

export type SetTeamJoinError = NoErrorTypedAction<'teams:setTeamJoinError', {teamJoinError: string}>
export type SetTeamJoinSuccess = NoErrorTypedAction<'teams:setTeamJoinSuccess', {teamJoinSuccess: boolean}>

export type AddPeopleToTeam = NoErrorTypedAction<'teams:addPeopleToTeam', {role: string, teamname: string}>

export type InviteToTeamByEmail = NoErrorTypedAction<
  'teams:inviteToTeamByEmail',
  {invitees: string, role: string, teamname: string}
>

<<<<<<< HEAD
export type SetPublicityMember = NoErrorTypedAction<
  'teams:setPublicityMember',
  {enabled: boolean, teamname: string}
>
export type SetPublicityTeam = NoErrorTypedAction<
  'teams:setPublicityTeam',
  {enabled: boolean, teamname: string}
>

export const teamRoleByEnum = invert(RPCTypes.TeamsTeamRole)
=======
export const teamRoleByEnum = invert(RPCTypes.teamsTeamRole)
>>>>>>> d1966c97

export type TypeMap = {
  admin: string | boolean,
  owner: string | boolean,
  reader: string | boolean,
  writer: string | boolean,
}

export const typeToLabel: TypeMap = {
  admin: 'Admin',
  owner: 'Owner',
  reader: 'Reader',
  writer: 'Writer',
}

type _State = {
  convIDToChannelInfo: I.Map<ChatConstants.ConversationIDKey, ChannelInfo>,
  sawChatBanner: boolean,
  teamNameToConvIDs: I.Map<Teamname, ChatConstants.ConversationIDKey>,
  teamNameToInvites: I.Map<
    Teamname,
    I.Set<
      I.RecordOf<{
        email: string,
        role: TeamRoleType,
        username: string,
      }>
    >
  >,
  teamNameToLoadingInvites: I.Map<Teamname, I.Map<string, boolean>>,
  teamNameToMembers: I.Map<Teamname, I.Set<MemberInfo>>,
  teamNameToMemberUsernames: I.Map<Teamname, I.Set<string>>,
  teamNameToLoading: I.Map<Teamname, boolean>,
  teamNameToRequests: I.Map<Teamname, I.List<string>>,
  teamNameToTeamSettings: I.Map<Teamname, TeamSettings>,
  teamNameToPublicitySettings: I.Map<Teamname, _PublicitySettings>,
  teamnames: I.Set<Teamname>,
  teammembercounts: I.Map<Teamname, number>,
  newTeams: I.Set<string>,
  loaded: boolean,
}
export type State = I.RecordOf<_State>
export const makeState: I.RecordFactory<_State> = I.Record({
  convIDToChannelInfo: I.Map(),
  loaded: false,
  sawChatBanner: false,
  teamNameToConvIDs: I.Map(),
  teamNameToInvites: I.Map(),
  teamNameToLoadingInvites: I.Map(),
  teamNameToLoading: I.Map(),
  teamNameToMemberUsernames: I.Map(),
  teamNameToMembers: I.Map(),
  teamNameToRequests: I.Map(),
  teamNameToTeamSettings: I.Map(),
  teamNameToPublicitySettings: I.Map(),
  teammembercounts: I.Map(),
  newTeams: I.Set(),
  teamnames: I.Set(),
})

const userIsInTeamHelper = (state: TypedState, username: string, service: Service, teamname: string) =>
  service === 'Keybase' ? userIsInTeam(state, teamname, username) : false

const getConversationIDKeyFromChannelName = (state: TypedState, channelname: string) =>
  state.entities.teams.convIDToChannelInfo.findKey(i => i.channelname === channelname)

const getParticipants = (state: TypedState, conversationIDKey: ChatConstants.ConversationIDKey) =>
  state.entities.getIn(['teams', 'convIDToChannelInfo', conversationIDKey, 'participants'], I.Set())

export const getFollowingMap = (state: TypedState) => state.config.following
export const getFollowerMap = (state: TypedState) => state.config.followers

export {getConversationIDKeyFromChannelName, getParticipants, userIsInTeamHelper}<|MERGE_RESOLUTION|>--- conflicted
+++ resolved
@@ -162,20 +162,17 @@
   {invitees: string, role: string, teamname: string}
 >
 
-<<<<<<< HEAD
 export type SetPublicityMember = NoErrorTypedAction<
   'teams:setPublicityMember',
   {enabled: boolean, teamname: string}
 >
+
 export type SetPublicityTeam = NoErrorTypedAction<
   'teams:setPublicityTeam',
   {enabled: boolean, teamname: string}
 >
 
 export const teamRoleByEnum = invert(RPCTypes.TeamsTeamRole)
-=======
-export const teamRoleByEnum = invert(RPCTypes.teamsTeamRole)
->>>>>>> d1966c97
 
 export type TypeMap = {
   admin: string | boolean,
