// @flow
import * as React from 'react'
import * as RouteTreeGen from '../actions/route-tree-gen'
import PushPrompt from './push-prompt.native'
import RouterSwitcheroo from '../router-v2/switcheroo'
import {connect} from '../util/container'
import {GatewayDest} from 'react-gateway'
import {NativeBackHandler} from '../common-adapters/mobile.native'
import {View} from 'react-native'
import {globalStyles} from '../styles'
import {isAndroid} from '../constants/platform'
import {getPath} from '../route-tree'

type OwnProps = {||}

type Props = {
  hideUI: boolean,
  routeDef: any,
  routeState: any,
  showPushPrompt: any,
  setRouteState: (path: any, partialState: any) => void,
  navigateUp: () => void,
}

class Main extends React.Component<Props> {
  componentDidMount() {
    if (isAndroid) {
      NativeBackHandler.addEventListener('hardwareBackPress', () => {
        if (getPath(this.props.routeState).size === 1) {
          return false
        }
        this.props.navigateUp()
        return true
      })
    }
  }

  render() {
    if (this.props.hideUI) {
      return null
    }
    if (this.props.showPushPrompt) {
      return <PushPrompt />
    }

    return (
      <React.Fragment>
        <RouterSwitcheroo
          useNewRouter={false}
          newRoutePath={[]}
          oldRouteDef={this.props.routeDef}
          oldRouteState={this.props.routeState}
          oldSetRouteState={this.props.setRouteState}
        />
        <GatewayDest
          name="popup-root"
          component={ViewForGatewayDest}
          pointerEvents="box-none"
          style={globalStyles.fillAbsolute}
        />
      </React.Fragment>
    )
  }
}
const ViewForGatewayDest = <T>(props: T) => <View {...props} />

<<<<<<< HEAD
const mapStateToProps = (state: TypedState) => ({
  hideUI: state.config.touchIDState === 'asking',
=======
const mapStateToProps = state => ({
>>>>>>> 545078b0
  routeDef: state.routeTree.routeDef,
  routeState: state.routeTree.routeState,
  showPushPrompt: state.config.loggedIn && state.push.showPushPrompt,
})

const mapDispatchToProps = dispatch => ({
<<<<<<< HEAD
  navigateUp: () => dispatch(navigateUp()),
  setRouteState: (path, partialState) => dispatch(setRouteState(path, partialState)),
=======
  navigateUp: () => dispatch(RouteTreeGen.createNavigateUp()),
  setRouteState: (path, partialState) => dispatch(RouteTreeGen.createSetRouteState({partialState, path})),
>>>>>>> 545078b0
})

const Connected = connect<OwnProps, _, _, _, _>(
  mapStateToProps,
  mapDispatchToProps,
  (s, d, o) => ({...o, ...s, ...d})
)(Main)
export default Connected<|MERGE_RESOLUTION|>--- conflicted
+++ resolved
@@ -64,25 +64,16 @@
 }
 const ViewForGatewayDest = <T>(props: T) => <View {...props} />
 
-<<<<<<< HEAD
-const mapStateToProps = (state: TypedState) => ({
+const mapStateToProps = state => ({
   hideUI: state.config.touchIDState === 'asking',
-=======
-const mapStateToProps = state => ({
->>>>>>> 545078b0
   routeDef: state.routeTree.routeDef,
   routeState: state.routeTree.routeState,
   showPushPrompt: state.config.loggedIn && state.push.showPushPrompt,
 })
 
 const mapDispatchToProps = dispatch => ({
-<<<<<<< HEAD
-  navigateUp: () => dispatch(navigateUp()),
-  setRouteState: (path, partialState) => dispatch(setRouteState(path, partialState)),
-=======
   navigateUp: () => dispatch(RouteTreeGen.createNavigateUp()),
   setRouteState: (path, partialState) => dispatch(RouteTreeGen.createSetRouteState({partialState, path})),
->>>>>>> 545078b0
 })
 
 const Connected = connect<OwnProps, _, _, _, _>(
