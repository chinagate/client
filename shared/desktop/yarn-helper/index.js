// @flow
// Helper for cross platform yarn run script commands
import buildCommands from './build'
import electronComands from './electron'
import fontCommands from './font'
import prettierCommands from './prettier'
import {execSync} from 'child_process'
import path from 'path'
import fs from 'fs'

const [, , command, ...rest] = process.argv

const commands = {
  ...buildCommands,
  ...fontCommands,
  ...electronComands,
  ...prettierCommands,
  help: {
    code: () => {
      console.log(
        Object.keys(commands)
          .map(c => commands[c].help && `yarn run ${c}}${commands[c].help || ''}`)
          .filter(Boolean)
          .join('\n')
      )
    },
  },
  postinstall: {
    code: () => {
<<<<<<< HEAD
      exec('yarn electron-rebuild')
=======
      // storybook uses react-docgen which really cr*ps itself with flow
      // I couldn't find a good way to override this effectively (yarn resolutions didn't work) so we're just killing it with fire
      makeShims()
>>>>>>> 76777933
    },
    help: '',
  },
}

function makeShims() {
  const root = path.resolve(__dirname, '..', '..', 'node_modules', 'babel-plugin-react-docgen')

  try {
    fs.mkdirSync(root)
  } catch (_) {}

  try {
    fs.writeFileSync(path.join(root, 'package.json'), `{"main": "index.js"}`)
    fs.writeFileSync(path.join(root, 'index.js'), `module.exports = function(){return {};};`)
  } catch (_) {}
}

function exec(command, env, options) {
  console.log(execSync(command, {encoding: 'utf8', env: env || process.env, stdio: 'inherit', ...options}))
}

const decorateInfo = info => {
  let temp = {
    ...info,
    env: {
      ...process.env,
      ...info.env,
    },
  }

  if (info.nodeEnv) {
    temp.env.NODE_ENV = info.nodeEnv
  }

  if (rest.length && temp.shell) {
    temp.shell = `${temp.shell} ${rest.join(' ')}`
  }

  return temp
}

function main() {
  let info = commands[command]

  if (!info) {
    console.log('Unknown command: ', command)
    process.exit(1)
  }

  info = decorateInfo(info)

  if (info.shell) {
    exec(info.shell, info.env, info.options)
  }

  if (info.code) {
    info.code(info, exec)
  }
}

main()<|MERGE_RESOLUTION|>--- conflicted
+++ resolved
@@ -27,13 +27,10 @@
   },
   postinstall: {
     code: () => {
-<<<<<<< HEAD
       exec('yarn electron-rebuild')
-=======
       // storybook uses react-docgen which really cr*ps itself with flow
       // I couldn't find a good way to override this effectively (yarn resolutions didn't work) so we're just killing it with fire
       makeShims()
->>>>>>> 76777933
     },
     help: '',
   },
