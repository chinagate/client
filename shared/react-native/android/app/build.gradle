--- conflicted
+++ resolved
@@ -5,7 +5,7 @@
 import com.android.build.OutputFile
 
 // KB: app version
-def VERSION_NAME = "3.2.0"
+def VERSION_NAME = "3.2.1"
 
 /**
  * The react.gradle file registers a task for each build variant (e.g. bundleDebugJsAndAssets
@@ -129,19 +129,12 @@
         targetSdkVersion rootProject.ext.targetSdkVersion
     // KB:
         versionCode timestamp()
-<<<<<<< HEAD
     // KB:
         versionName VERSION_NAME
     // KB: for react native camera
         missingDimensionStrategy 'react-native-camera', 'general'
     // KB: our binary is too big
         multiDexEnabled true
-=======
-        versionName "3.2.1"
-        ndk {
-            abiFilters "armeabi-v7a", "x86"
-        }
->>>>>>> 2eebaea9
     }
 
     // KB:
