// @flow
import * as I from 'immutable'
import * as Constants from '../constants/wallets'
import * as Types from '../constants/types/wallets'
import * as WalletsGen from '../actions/wallets-gen'
import HiddenString from '../util/hidden-string'

const initialState: Types.State = Constants.makeState()

export default function(state: Types.State = initialState, action: WalletsGen.Actions) {
  switch (action.type) {
    case WalletsGen.resetStore:
      return initialState
    case WalletsGen.accountsReceived:
      const accountMap = I.Map(action.payload.accounts.map(account => [account.accountID, account]))
      return state.set('accountMap', accountMap)
    case WalletsGen.assetsReceived:
      return state.setIn(['assetsMap', action.payload.accountID], I.List(action.payload.assets))
    case WalletsGen.builtPaymentReceived:
      return state.set(
        'builtPayment',
        state.get('builtPayment').merge(Constants.makeBuiltPayment(action.payload.build))
      )
    case WalletsGen.clearBuildingPayment:
      return state.set('buildingPayment', Constants.makeBuildingPayment())
    case WalletsGen.clearBuiltPayment:
      return state.set('builtPayment', Constants.makeBuiltPayment())
    case WalletsGen.paymentDetailReceived:
      return state.updateIn(['paymentsMap', action.payload.accountID], payments =>
        payments.update(payments.findIndex(p => p.id === action.payload.paymentID), payment =>
          payment.merge({
            publicMemo: action.payload.publicMemo,
            publicMemoType: action.payload.publicMemoType,
            txID: action.payload.txID,
          })
        )
      )
    case WalletsGen.paymentsReceived:
      return state
        .setIn(['paymentsMap', action.payload.accountID], I.List(action.payload.payments))
        .setIn(['pendingMap', action.payload.accountID], I.List(action.payload.pending))
    case WalletsGen.secretKeyReceived:
      return state.set('exportedSecretKey', action.payload.secretKey)
    case WalletsGen.secretKeySeen:
      return state.set('exportedSecretKey', new HiddenString(''))
    case WalletsGen.selectAccount:
      return state
        .set('exportedSecretKey', new HiddenString(''))
        .set('selectedAccount', action.payload.accountID)
    case WalletsGen.setBuildingAmount:
      const {amount} = action.payload
      return state.set('buildingPayment', state.get('buildingPayment').merge({amount}))
    case WalletsGen.setBuildingCurrency:
      const {currency} = action.payload
      return state.set('buildingPayment', state.get('buildingPayment').merge({currency}))
    case WalletsGen.setBuildingFrom:
      const {from} = action.payload
      return state.set('buildingPayment', state.get('buildingPayment').merge({from}))
    case WalletsGen.setBuildingPublicMemo:
      const {publicMemo} = action.payload
      return state.set('buildingPayment', state.get('buildingPayment').merge({publicMemo}))
    case WalletsGen.setBuildingRecipientType:
      const {recipientType} = action.payload
      return state.set('buildingPayment', state.get('buildingPayment').merge({recipientType}))
    case WalletsGen.setBuildingSecretNote:
      const {secretNote} = action.payload
      return state.set('buildingPayment', state.get('buildingPayment').merge({secretNote}))
    case WalletsGen.setBuildingTo:
      const {to} = action.payload
      return state.set('buildingPayment', state.get('buildingPayment').merge({to}))
    case WalletsGen.validateAccountName:
      return state.merge({
        accountName: action.payload.name,
        accountNameValidationState: 'waiting',
      })
    case WalletsGen.validatedAccountName:
      if (action.payload.name !== state.accountName) {
        // this wasn't from the most recent call
        return state
      }
      return state.merge({
        accountName: '',
        accountNameError: (action.error && action.payload.error) || '',
        accountNameValidationState: action.error ? 'error' : 'valid',
      })
    case WalletsGen.validateSecretKey:
      return state.merge({
        secretKey: action.payload.secretKey,
        secretKeyValidationState: 'waiting',
      })
    case WalletsGen.validatedSecretKey:
      if (action.payload.secretKey.stringValue() !== state.secretKey.stringValue()) {
        // this wasn't from the most recent call
        return state
      }
      return state.merge({
        secretKey: new HiddenString(''),
        secretKeyError: action.error ? action.payload.error : '',
        secretKeyValidationState: action.error ? 'error' : 'valid',
      })
    case WalletsGen.clearErrors:
      return state.merge({
        accountName: '',
        accountNameError: '',
        accountNameValidationState: 'none',
        createNewAccountError: '',
        linkExistingAccountError: '',
        secretKey: new HiddenString(''),
        secretKeyError: '',
        secretKeyValidationState: 'none',
      })
    case WalletsGen.createdNewAccount:
      return action.error
        ? state.set('createNewAccountError', action.payload.error)
        : state.merge({
            accountName: '',
            accountNameError: '',
            accountNameValidationState: 'none',
            createNewAccountError: '',
            linkExistingAccountError: '',
            secretKey: new HiddenString(''),
            secretKeyError: '',
            secretKeyValidationState: 'none',
            selectedAccount: action.payload.accountID,
          })
    case WalletsGen.linkedExistingAccount:
      return action.error
        ? state.set('linkExistingAccountError', action.payload.error)
        : state.merge({
            accountName: '',
            accountNameError: '',
            accountNameValidationState: 'none',
            createNewAccountError: '',
            linkExistingAccountError: '',
            secretKey: new HiddenString(''),
            secretKeyError: '',
            secretKeyValidationState: 'none',
            selectedAccount: action.payload.accountID,
          })
    case WalletsGen.requestDetailReceived:
      const request = Constants.requestResultToRequest(action.payload.request)
      return request ? state.update('requests', r => r.set(request.id, request)) : state
    // Saga only actions
    case WalletsGen.buildPayment:
<<<<<<< HEAD
    case WalletsGen.cancelRequest:
=======
    case WalletsGen.createNewAccount:
>>>>>>> 0a7d9b75
    case WalletsGen.exportSecretKey:
    case WalletsGen.linkExistingAccount:
    case WalletsGen.loadAssets:
    case WalletsGen.loadPaymentDetail:
    case WalletsGen.loadPayments:
    case WalletsGen.loadAccounts:
    case WalletsGen.loadRequestDetail:
    case WalletsGen.refreshPayments:
    case WalletsGen.sendPayment:
    case WalletsGen.sentPayment:
      return state
    default:
      /*::
      declare var ifFlowErrorsHereItsCauseYouDidntHandleAllActionTypesAbove: (action: empty) => any
      ifFlowErrorsHereItsCauseYouDidntHandleAllActionTypesAbove(action);
      */
      return state
  }
}<|MERGE_RESOLUTION|>--- conflicted
+++ resolved
@@ -142,11 +142,8 @@
       return request ? state.update('requests', r => r.set(request.id, request)) : state
     // Saga only actions
     case WalletsGen.buildPayment:
-<<<<<<< HEAD
     case WalletsGen.cancelRequest:
-=======
     case WalletsGen.createNewAccount:
->>>>>>> 0a7d9b75
     case WalletsGen.exportSecretKey:
     case WalletsGen.linkExistingAccount:
     case WalletsGen.loadAssets:
