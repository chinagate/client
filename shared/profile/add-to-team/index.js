// @flow
import * as React from 'react'
import * as I from 'immutable'
import * as Styles from '../../styles'
import * as Kb from '../../common-adapters'
import * as Constants from '../../constants/teams'
import {FloatingRolePicker} from '../../teams/role-picker-2'
import * as Types from '../../constants/types/teams'

type RowProps = {
  canAddThem: boolean,
  checked: boolean,
  disabledReason: string,
  name: Types.Teamname,
  isOpen: boolean,
  onCheck: (selected: boolean) => void,
  them: string,
}

type RolePickerProps = {|
  footerComponent: React.Node,
  isRolePickerOpen: boolean,
  onCancelRolePicker: () => void,
  onConfirmRolePicker: (role: Types.TeamRoleType) => void,
  onOpenRolePicker: () => void,
  onSelectRole: (role: Types.TeamRoleType) => void,
  selectedRole: Types.TeamRoleType,
  disabledReasonsForRolePicker: {[key: Types.TeamRoleType]: string},
|}

// This state is handled by the state wrapper in the container
export type ComponentState = {|
  selectedTeams: I.Set<string>,
  onSave: () => void,
  onToggle: (teamName: string, selected: boolean) => void,
|}

export type AddToTeamProps = {|
  title: string,
  addUserToTeamsResults: string,
  addUserToTeamsState: Types.AddUserToTeamsState,
  customComponent?: ?React.Node,
  headerStyle?: Styles.StylesCrossPlatform,
  loadTeamList: () => void,
  onBack: () => void,
  onCancel?: () => void,
  teamProfileAddList: Array<Types.TeamProfileAddList>,
  them: string,
  waiting: boolean,
|}

type Props = {|...AddToTeamProps, ...RolePickerProps, ...ComponentState|}

const TeamRow = (props: RowProps) => (
  <Kb.ClickableBox onClick={props.canAddThem ? () => props.onCheck(!props.checked) : null}>
    <Kb.Box2 direction="horizontal" style={styles.teamRow}>
      <Kb.Checkbox disabled={!props.canAddThem} checked={props.checked} onCheck={props.onCheck} />
      <Kb.Box2 direction="vertical" style={{display: 'flex', position: 'relative'}}>
        <Kb.Avatar
          isTeam={true}
          size={Styles.isMobile ? 48 : 32}
          style={{marginRight: Styles.globalMargins.tiny}}
          teamname={props.name}
        />
      </Kb.Box2>
      <Kb.Box2 direction="vertical">
        <Kb.Box2 direction="horizontal" style={{alignSelf: 'flex-start'}}>
          <Kb.Text
            style={{color: props.canAddThem ? Styles.globalColors.black : Styles.globalColors.black_50}}
            type="BodySemibold"
          >
            {props.name}
          </Kb.Text>
          {props.isOpen && (
            <Kb.Meta title="open" style={styles.meta} backgroundColor={Styles.globalColors.green} />
          )}
        </Kb.Box2>
        <Kb.Box2 direction="horizontal" style={{alignSelf: 'flex-start'}}>
          <Kb.Text type="BodySmall">{props.disabledReason}</Kb.Text>
        </Kb.Box2>
      </Kb.Box2>
    </Kb.Box2>
    {!Styles.isMobile && <Kb.Divider style={styles.divider} />}
  </Kb.ClickableBox>
)

const DropdownItem = (item: string) => (
  <Kb.Box2
    direction="horizontal"
    key={item}
    style={{
      alignItems: 'center',
      paddingLeft: Styles.globalMargins.small,
      paddingRight: Styles.globalMargins.small,
    }}
  >
    <Kb.Text type="BodySmallSemibold">{item}</Kb.Text>
  </Kb.Box2>
)

class AddToTeam extends React.Component<Props> {
  componentDidUpdate(prevProps: Props) {
    if (prevProps.addUserToTeamsState !== 'succeeded' && this.props.addUserToTeamsState === 'succeeded') {
      // If we succeeded, close the modal
      this.props.onBack()
    } else if (prevProps.addUserToTeamsState !== 'failed' && this.props.addUserToTeamsState === 'failed') {
      // If we failed, reload the team list -- some teams might have succeeded
      // and should be updated.
      this.props.loadTeamList()
    }
  }

  render() {
    const selectedTeamCount = this.props.selectedTeams.size
    return (
      <Kb.Box2 direction="vertical" style={styles.container}>
        {this.props.addUserToTeamsState === 'failed' && (
          <Kb.Box2
            direction="horizontal"
            fullWidth={true}
            noShrink={true}
            style={styles.addUserToTeamsResultsBox}
          >
            <Kb.Text style={styles.addUserToTeamsResultsText} type="BodySemibold" negative={true}>
              {this.props.addUserToTeamsResults}
            </Kb.Text>
          </Kb.Box2>
        )}
        {!Styles.isMobile && (
          <Kb.Box2 direction="horizontal" style={{paddingBottom: Styles.globalMargins.large}}>
            <Kb.Text type="Header">Add</Kb.Text>
            <Kb.Avatar
              isTeam={false}
              size={16}
              style={{marginLeft: Styles.globalMargins.tiny, marginRight: 2}}
              username={this.props.them}
            />
            <Kb.Text type="Header">{this.props.them} to...</Kb.Text>
          </Kb.Box2>
        )}

        <Kb.ScrollView style={{width: '100%'}}>
          <Kb.Box2 direction="vertical" style={{flexShrink: 1, width: '100%'}}>
            {!this.props.waiting ? (
              this.props.teamProfileAddList.length > 0 ? (
                this.props.teamProfileAddList.map(team => (
                  <TeamRow
                    canAddThem={!team.disabledReason}
                    checked={this.props.selectedTeams.has(team.teamName)}
                    disabledReason={team.disabledReason}
                    key={team.teamName}
                    name={team.teamName}
                    isOpen={team.open}
                    onCheck={selected => this.props.onToggle(team.teamName, selected)}
                    them={this.props.them}
                  />
                ))
              ) : (
                <Kb.Box2 direction="vertical" centerChildren={true}>
                  <Kb.Text center={true} type="Body">
                    Looks like you haven't joined any teams yet yourself!
                  </Kb.Text>
                  <Kb.Text center={true} type="Body">
                    You can join teams over in the Teams tab.
                  </Kb.Text>
                </Kb.Box2>
              )
            ) : (
              <Kb.Box2 direction="vertical" centerChildren={true}>
                <Kb.ProgressIndicator style={{width: 64}} />
              </Kb.Box2>
            )}
          </Kb.Box2>
        </Kb.ScrollView>
        <Kb.Box2 direction={Styles.isMobile ? 'vertical' : 'horizontal'} style={styles.addToTeam}>
          <Kb.Text style={styles.addToTeamTitle} type="BodySmall">
            {this.props.them} will be added as a
          </Kb.Text>
          <FloatingRolePicker
            selectedRole={this.props.selectedRole}
            onSelectRole={this.props.onSelectRole}
            floatingContainerStyle={styles.floatingRolePicker}
            footerComponent={this.props.footerComponent}
            onConfirm={this.props.onConfirmRolePicker}
            onCancel={this.props.onCancelRolePicker}
            position={'top center'}
            open={this.props.isRolePickerOpen}
            disabledRoles={this.props.disabledReasonsForRolePicker}
          >
            <Kb.DropdownButton
              toggleOpen={this.props.onOpenRolePicker}
              selected={DropdownItem(this.props.selectedRole)}
              style={{width: Styles.isMobile ? '100%' : 100}}
            />
          </FloatingRolePicker>
        </Kb.Box2>
        <Kb.ButtonBar fullWidth={true} style={styles.buttonBar}>
          {!Styles.isMobile && <Kb.Button type="Dim" onClick={this.props.onBack} label="Cancel" />}
          <Kb.WaitingButton
            disabled={selectedTeamCount === 0}
            fullWidth={Styles.isMobile}
            style={styles.addButton}
<<<<<<< HEAD
            type="Primary"
            onClick={() => this.props.onSave()}
=======
            onClick={() => this.props.onSave(this.props.role, this.props.selectedTeams)}
>>>>>>> 41df7fc0
            label={selectedTeamCount <= 1 ? 'Add to team' : `Add to ${selectedTeamCount} teams`}
            waitingKey={Constants.addUserToTeamsWaitingKey(this.props.them)}
          />
        </Kb.ButtonBar>
      </Kb.Box2>
    )
  }
}

const styles = Styles.styleSheetCreate({
  addButton: Styles.platformStyles({
    isMobile: {
      width: '100%',
    },
  }),
  addToTeam: Styles.platformStyles({
    common: {
      alignItems: 'center',
      marginLeft: Styles.globalMargins.small,
      marginRight: Styles.globalMargins.small,
    },
    isElectron: {
      marginTop: Styles.globalMargins.small,
    },
  }),
  addToTeamTitle: Styles.platformStyles({
    isElectron: {
      marginRight: Styles.globalMargins.tiny,
    },
    isMobile: {
      marginBottom: Styles.globalMargins.tiny,
      marginTop: Styles.globalMargins.tiny,
    },
  }),
  addUserToTeamsResultsBox: {
    backgroundColor: Styles.globalColors.red,
    marginBottom: Styles.globalMargins.small,
  },
  addUserToTeamsResultsText: {
    margin: Styles.globalMargins.tiny,
    textAlign: 'center',
    width: '100%',
  },
  buttonBar: Styles.platformStyles({
    isMobile: {
      paddingLeft: Styles.globalMargins.xsmall,
      paddingRight: Styles.globalMargins.xsmall,
    },
  }),
  container: Styles.platformStyles({
    common: {
      alignItems: 'center',
      flex: 1,
      marginTop: 35,
    },
    isElectron: {
      marginBottom: Styles.globalMargins.tiny,
      width: 500,
    },
    isMobile: {
      marginBottom: Styles.globalMargins.xtiny,
      marginTop: 0,
      width: '100%',
    },
  }),
  divider: {
    marginLeft: 69,
  },
  floatingRolePicker: Styles.platformStyles({
    isElectron: {
      bottom: -32,
      position: 'relative',
    },
  }),
  meta: {
    alignSelf: 'center',
    marginLeft: Styles.globalMargins.xtiny,
    marginTop: 2,
  },
  teamRow: Styles.platformStyles({
    common: {
      alignItems: 'center',
      paddingBottom: Styles.globalMargins.tiny,
      paddingTop: Styles.globalMargins.tiny,
      width: '100%',
    },
    isElectron: {
      minHeight: 48,
      paddingLeft: Styles.globalMargins.tiny,
    },
    isMobile: {
      minHeight: 64,
      paddingLeft: Styles.globalMargins.xsmall,
      paddingRight: Styles.globalMargins.tiny,
    },
  }),
})

const PopupWrapped = (props: Props) => (
  <Kb.PopupDialog onClose={props.onBack}>
    <AddToTeam {...props} />
  </Kb.PopupDialog>
)
export default (Styles.isMobile ? AddToTeam : PopupWrapped)<|MERGE_RESOLUTION|>--- conflicted
+++ resolved
@@ -200,12 +200,7 @@
             disabled={selectedTeamCount === 0}
             fullWidth={Styles.isMobile}
             style={styles.addButton}
-<<<<<<< HEAD
-            type="Primary"
-            onClick={() => this.props.onSave()}
-=======
-            onClick={() => this.props.onSave(this.props.role, this.props.selectedTeams)}
->>>>>>> 41df7fc0
+            onClick={this.props.onSave}
             label={selectedTeamCount <= 1 ? 'Add to team' : `Add to ${selectedTeamCount} teams`}
             waitingKey={Constants.addUserToTeamsWaitingKey(this.props.them)}
           />
