--- conflicted
+++ resolved
@@ -134,33 +134,21 @@
         </Text>
         <Text type="BodySmall">TEAM</Text>
         <Help name={name} />
-<<<<<<< HEAD
-        {loading && <ProgressIndicator style={{alignSelf: 'flex-start', width: 100}} />}
-        {!loading &&
-          <Tabs
-            tabs={tabs}
-            selected={selectedTab}
-            onSelect={() => {}}
-            style={{alignSelf: 'flex-start', height: globalMargins.large}}
-          />}
-        {!loading &&
-          <List
-            keyProperty="username"
-            items={members}
-            fixedHeight={48}
-            renderItem={this._renderItem}
-            style={{alignSelf: 'stretch'}}
-          />}
-=======
-        <Tabs tabs={tabs} selected={selectedTab} onSelect={() => {}} />
+      {loading && <ProgressIndicator style={{alignSelf: 'flex-start', width: 100}} />}
+      {!loading && 
+        <Tabs 
+          tabs={tabs} 
+          selected={selectedTab} 
+          onSelect={() => {}} 
+        />}
+      {!loading &&  
         <List
           keyProperty="username"
           items={members}
           fixedHeight={48}
           renderItem={this._renderItem}
           style={{alignSelf: 'stretch'}}
-        />
->>>>>>> 71e03df1
+        />}
         {this.props.showMenu &&
           <PopupMenu
             items={[
