// @flow
import * as Constants from '../../constants/teams'
import * as Creators from '../../actions/teams/creators'
import * as Search from '../../actions/search/creators'
import * as I from 'immutable'
import * as KBFSGen from '../../actions/kbfs-gen'
import * as React from 'react'
import Team, {CustomComponent} from '.'
import {HeaderHoc} from '../../common-adapters'
import {compose, lifecycle, withState} from 'recompose'
import {connect, type TypedState} from '../../util/container'
import {getProfile} from '../../actions/tracker'
import {isMobile} from '../../constants/platform'
import {ancestorTeamnames, isExplicitAdmin, isImplicitAdmin} from '../../constants/teamname'
import {navigateAppend} from '../../actions/route-tree'
import {showUserProfile} from '../../actions/profile'

type StateProps = {
  _invites: I.Set<Constants.InviteInfo>,
  _memberInfo: I.Set<Constants.MemberInfo>,
  _ancestorMemberInfo: I.Map<Constants.Teamname, I.Set<Constants.MemberInfo>>,
  _requests: I.Set<Constants.RequestInfo>,
<<<<<<< HEAD
  _invites: I.Set<Constants.InviteInfo>,
  _newTeamRequests: I.List<string>,
=======
  isTeamOpen: boolean,
  loading: boolean,
>>>>>>> 22f323c2
  name: Constants.Teamname,
  publicityMember: boolean,
  publicityTeam: boolean,
  selectedTab: string,
  you: ?string,
}

const mapStateToProps = (state: TypedState, {routeProps, routeState}): StateProps => {
  const teamname = routeProps.get('teamname')
  if (!teamname) {
    throw new Error('There was a problem loading the team page, please report this error.')
  }
  const ancestorTeams = I.Set(ancestorTeamnames(teamname))
  const memberInfos = state.entities.getIn(['teams', 'teamNameToMembers'], I.Map())
  const memberInfo = memberInfos.get(teamname, I.Set())
  const ancestorMemberInfo = memberInfos.filter((v, k) => ancestorTeams.has(k))
  return {
    _memberInfo: memberInfo,
    _ancestorMemberInfo: ancestorMemberInfo,
    _requests: state.entities.getIn(['teams', 'teamNameToRequests', teamname], I.Set()),
    _invites: state.entities.getIn(['teams', 'teamNameToInvites', teamname], I.Set()),
<<<<<<< HEAD
    _newTeamRequests: state.entities.getIn(['teams', 'newTeamRequests'], I.List()),
    loading: state.entities.getIn(['teams', 'teamNameToLoading', teamname], true),
    name: teamname,
    you: state.config.username,
    selectedTab: routeState.get('selectedTab') || 'members',
=======
>>>>>>> 22f323c2
    isTeamOpen: state.entities.getIn(['teams', 'teamNameToTeamSettings', teamname], {
      open: false,
    }).open,
    loading: state.entities.getIn(['teams', 'teamNameToLoading', teamname], true),
    name: teamname,
    publicityMember: state.entities.getIn(['teams', 'teamNameToPublicitySettings', teamname], {
      member: false,
    }).member,
    publicityTeam: state.entities.getIn(['teams', 'teamNameToPublicitySettings', teamname], {
      team: false,
    }).team,
    selectedTab: routeState.get('selectedTab') || 'members',
    you: state.config.username,
  }
}

type DispatchProps = {
  _loadTeam: (teamname: Constants.Teamname) => void,
  _onOpenFolder: (teamname: Constants.Teamname) => void,
  _onAddPeople: (teamname: Constants.Teamname) => void,
  _onAddSelf: (teamname: Constants.Teamname, you: string) => void,
  _onInviteByEmail: (teamname: Constants.Teamname) => void,
  _onManageChat: (teamname: Constants.Teamname) => void,
  _onLeaveTeam: (teamname: Constants.Teamname) => void,
  setSelectedTab: (tab: string) => void,
  onBack: () => void,
  _onClickOpenTeamSetting: () => void,
}

const mapDispatchToProps = (dispatch: Dispatch, {navigateUp, setRouteState, routeProps}): DispatchProps => ({
  _loadTeam: teamname => dispatch(Creators.getDetails(teamname)),
  _onAddPeople: (teamname: Constants.Teamname) =>
    dispatch(navigateAppend([{props: {teamname}, selected: 'addPeople'}])),
  _onAddSelf: (teamname: Constants.Teamname, you: ?string) => {
    if (you) {
      dispatch(navigateAppend([{props: {teamname}, selected: 'addPeople'}]))
      dispatch(Search.addResultsToUserInput('addToTeamSearch', [you]))
    }
  },
  _onCreateSubteam: (teamname: Constants.Teamname) =>
    dispatch(navigateAppend([{props: {name: `${teamname}.`}, selected: 'showNewTeamDialog'}])),
  _onInviteByEmail: (teamname: Constants.Teamname) =>
    dispatch(navigateAppend([{props: {teamname}, selected: 'inviteByEmail'}])),
  _onLeaveTeam: (teamname: Constants.Teamname) =>
    dispatch(navigateAppend([{props: {teamname}, selected: 'reallyLeaveTeam'}])),
  _onManageChat: (teamname: Constants.Teamname) =>
    dispatch(navigateAppend([{props: {teamname}, selected: 'manageChannels'}])),
  _onOpenFolder: (teamname: Constants.Teamname) =>
    dispatch(KBFSGen.createOpen({path: `/keybase/team/${teamname}`})),
  onUsernameClick: (username: string) => {
    isMobile ? dispatch(showUserProfile(username)) : dispatch(getProfile(username, true, true))
  },
  setSelectedTab: selectedTab => setRouteState({selectedTab}),
  _setPublicityMember: (teamname: Constants.Teamname, checked: boolean) =>
    dispatch(Creators.setPublicityMember(teamname, checked)),
  _setPublicityTeam: (teamname: Constants.Teamname, checked: boolean) =>
    dispatch(Creators.setPublicityTeam(teamname, checked)),
  onBack: () => dispatch(navigateUp()),
  _onClickOpenTeamSetting: isTeamOpen =>
    dispatch(
      navigateAppend([
        {
          props: {
            actualTeamName: routeProps.get('teamname'),
          },
          selected: isTeamOpen ? 'openCloseTeamSetting' : 'openTeamSetting',
        },
      ])
    ),
})

const mergeProps = (stateProps, dispatchProps, ownProps) => {
  const onAddPeople = () => dispatchProps._onAddPeople(stateProps.name)
  const onInviteByEmail = () => dispatchProps._onInviteByEmail(stateProps.name)
  const onOpenFolder = () => dispatchProps._onOpenFolder(stateProps.name)
  const onManageChat = () => dispatchProps._onManageChat(stateProps.name)
  const onLeaveTeam = () => dispatchProps._onLeaveTeam(stateProps.name)
  const onClickOpenTeamSetting = () => dispatchProps._onClickOpenTeamSetting(stateProps.isTeamOpen)
  const onCreateSubteam = () => dispatchProps._onCreateSubteam(stateProps.name)

  const you = stateProps.you
  let youExplicitAdmin = false
  let youImplicitAdmin = false
  let youAreMember = false
  if (you) {
    youExplicitAdmin = isExplicitAdmin(stateProps._memberInfo, you)
    youImplicitAdmin = isImplicitAdmin(stateProps._ancestorMemberInfo, you)
    youAreMember = stateProps._memberInfo.some(member => member.username === you)
  }
  const youAdmin = youExplicitAdmin || youImplicitAdmin

  const showAddYourselfBanner = !youAreMember && !youExplicitAdmin && youImplicitAdmin
  const youCanAddPeople = youAdmin
  const youCanCreateSubteam = youAdmin

  const onAddSelf = () => dispatchProps._onAddSelf(stateProps.name, you)
  const setPublicityMember = (checked: boolean) => dispatchProps._setPublicityMember(stateProps.name, checked)
  const setPublicityTeam = (checked: boolean) => dispatchProps._setPublicityTeam(stateProps.name, checked)

  const customComponent = (
    <CustomComponent
      onOpenFolder={onOpenFolder}
      onManageChat={onManageChat}
      onShowMenu={() => ownProps.setShowMenu(true)}
    />
  )
  return {
    ...stateProps,
    ...dispatchProps,
    ...ownProps,
    customComponent,
    headerStyle: {borderBottomWidth: 0},
    invites: stateProps._invites.toJS(),
    members: stateProps._memberInfo
      .toArray()
      .sort((a: Constants.MemberInfo, b: Constants.MemberInfo) => a.username.localeCompare(b.username)),
    requests: stateProps._requests.toJS(),
    newTeamRequests: stateProps._newTeamRequests.toArray(),
    onAddPeople,
    onAddSelf,
    onInviteByEmail,
    onCreateSubteam,
    onLeaveTeam,
    onManageChat,
    onOpenFolder,
    onClickOpenTeamSetting,
    setPublicityMember,
    setPublicityTeam,
    showAddYourselfBanner,
    youCanAddPeople,
    youCanCreateSubteam,
  }
}

export default compose(
  withState('showMenu', 'setShowMenu', false),
  connect(mapStateToProps, mapDispatchToProps, mergeProps),
  lifecycle({
    componentDidMount: function() {
      const teamname = this.props.name
      const teams = ancestorTeamnames(teamname).concat(teamname)
      for (let i = 0; i < teams.length; ++i) {
        this.props._loadTeam(teams[i])
      }
    },
  }),
  HeaderHoc
)(Team)<|MERGE_RESOLUTION|>--- conflicted
+++ resolved
@@ -20,13 +20,10 @@
   _memberInfo: I.Set<Constants.MemberInfo>,
   _ancestorMemberInfo: I.Map<Constants.Teamname, I.Set<Constants.MemberInfo>>,
   _requests: I.Set<Constants.RequestInfo>,
-<<<<<<< HEAD
   _invites: I.Set<Constants.InviteInfo>,
   _newTeamRequests: I.List<string>,
-=======
   isTeamOpen: boolean,
   loading: boolean,
->>>>>>> 22f323c2
   name: Constants.Teamname,
   publicityMember: boolean,
   publicityTeam: boolean,
@@ -48,17 +45,10 @@
     _ancestorMemberInfo: ancestorMemberInfo,
     _requests: state.entities.getIn(['teams', 'teamNameToRequests', teamname], I.Set()),
     _invites: state.entities.getIn(['teams', 'teamNameToInvites', teamname], I.Set()),
-<<<<<<< HEAD
-    _newTeamRequests: state.entities.getIn(['teams', 'newTeamRequests'], I.List()),
-    loading: state.entities.getIn(['teams', 'teamNameToLoading', teamname], true),
-    name: teamname,
-    you: state.config.username,
-    selectedTab: routeState.get('selectedTab') || 'members',
-=======
->>>>>>> 22f323c2
     isTeamOpen: state.entities.getIn(['teams', 'teamNameToTeamSettings', teamname], {
       open: false,
     }).open,
+    _newTeamRequests: state.entities.getIn(['teams', 'newTeamRequests'], I.List()),
     loading: state.entities.getIn(['teams', 'teamNameToLoading', teamname], true),
     name: teamname,
     publicityMember: state.entities.getIn(['teams', 'teamNameToPublicitySettings', teamname], {
