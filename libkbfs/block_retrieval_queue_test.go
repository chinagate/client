// Copyright 2016 Keybase Inc. All rights reserved.
// Use of this source code is governed by a BSD
// license that can be found in the LICENSE file.

package libkbfs

import (
	"io"
	"testing"

	"github.com/keybase/kbfs/kbfsblock"
	"github.com/keybase/kbfs/kbfscodec"
	"github.com/stretchr/testify/require"
	"golang.org/x/net/context"
)

<<<<<<< HEAD
func makeBlockCache() func() BlockCache {
	cache := NewBlockCacheStandard(10, getDefaultCleanBlockCacheCapacity())
	return func() BlockCache {
		return cache
=======
func makeRandomBlockPointer(t *testing.T) BlockPointer {
	id, err := kbfsblock.MakeTemporaryID()
	require.NoError(t, err)
	return BlockPointer{
		id,
		5,
		1,
		kbfsblock.MakeContext(
			"fake creator",
			"fake writer",
			kbfsblock.RefNonce{0xb},
		),
>>>>>>> ac9954d3
	}
}

func TestBlockRetrievalQueueBasic(t *testing.T) {
	t.Log("Add a block retrieval request to the queue and retrieve it.")
	q := newBlockRetrievalQueue(1, kbfscodec.NewMsgpack(), makeBlockCache())
	require.NotNil(t, q)

	ctx := context.Background()
	ptr1 := makeRandomBlockPointer(t)
	block := &FileBlock{}
	t.Log("Request a block retrieval for ptr1.")
	_ = q.Request(ctx, 1, makeKMD(), ptr1, block, NoCacheEntry)

	t.Log("Begin working on the request.")
	br := <-q.WorkOnRequest()
	defer q.FinalizeRequest(br, &FileBlock{}, io.EOF)
	require.Equal(t, ptr1, br.blockPtr)
	require.Equal(t, -1, br.index)
	require.Equal(t, 1, br.priority)
	require.Equal(t, uint64(0), br.insertionOrder)
	require.Len(t, br.requests, 1)
	require.Equal(t, block, br.requests[0].block)
}

func TestBlockRetrievalQueuePreemptPriority(t *testing.T) {
	t.Log("Preempt a lower-priority block retrieval request with a higher priority request.")
	q := newBlockRetrievalQueue(1, kbfscodec.NewMsgpack(), makeBlockCache())
	require.NotNil(t, q)

	ctx := context.Background()
	ptr1 := makeRandomBlockPointer(t)
	ptr2 := makeRandomBlockPointer(t)
	block := &FileBlock{}
	t.Log("Request a block retrieval for ptr1 and a higher priority retrieval for ptr2.")
	_ = q.Request(ctx, 1, makeKMD(), ptr1, block, NoCacheEntry)
	_ = q.Request(ctx, 2, makeKMD(), ptr2, block, NoCacheEntry)

	t.Log("Begin working on the preempted ptr2 request.")
	br := <-q.WorkOnRequest()
	defer q.FinalizeRequest(br, &FileBlock{}, io.EOF)
	require.Equal(t, ptr2, br.blockPtr)
	require.Equal(t, 2, br.priority)
	require.Equal(t, uint64(1), br.insertionOrder)

	t.Log("Begin working on the ptr1 request.")
	br = <-q.WorkOnRequest()
	defer q.FinalizeRequest(br, &FileBlock{}, io.EOF)
	require.Equal(t, ptr1, br.blockPtr)
	require.Equal(t, 1, br.priority)
	require.Equal(t, uint64(0), br.insertionOrder)
}

func TestBlockRetrievalQueueInterleavedPreemption(t *testing.T) {
	t.Log("Handle a first request and then preempt another one.")
	q := newBlockRetrievalQueue(1, kbfscodec.NewMsgpack(), makeBlockCache())
	require.NotNil(t, q)

	ctx := context.Background()
	ptr1 := makeRandomBlockPointer(t)
	ptr2 := makeRandomBlockPointer(t)
	block := &FileBlock{}
	t.Log("Request a block retrieval for ptr1 and ptr2.")
	_ = q.Request(ctx, 1, makeKMD(), ptr1, block, NoCacheEntry)
	_ = q.Request(ctx, 1, makeKMD(), ptr2, block, NoCacheEntry)

	t.Log("Begin working on the ptr1 request.")
	br := <-q.WorkOnRequest()
	defer q.FinalizeRequest(br, &FileBlock{}, io.EOF)
	require.Equal(t, ptr1, br.blockPtr)
	require.Equal(t, 1, br.priority)
	require.Equal(t, uint64(0), br.insertionOrder)

	ptr3 := makeRandomBlockPointer(t)
	t.Log("Preempt the ptr2 request with the ptr3 request.")
	_ = q.Request(ctx, 2, makeKMD(), ptr3, block, NoCacheEntry)

	t.Log("Begin working on the ptr3 request.")
	br = <-q.WorkOnRequest()
	defer q.FinalizeRequest(br, &FileBlock{}, io.EOF)
	require.Equal(t, ptr3, br.blockPtr)
	require.Equal(t, 2, br.priority)
	require.Equal(t, uint64(2), br.insertionOrder)

	t.Log("Begin working on the ptr2 request.")
	br = <-q.WorkOnRequest()
	defer q.FinalizeRequest(br, &FileBlock{}, io.EOF)
	require.Equal(t, ptr2, br.blockPtr)
	require.Equal(t, 1, br.priority)
	require.Equal(t, uint64(1), br.insertionOrder)
}

func TestBlockRetrievalQueueMultipleRequestsSameBlock(t *testing.T) {
	t.Log("Request the same block multiple times.")
	q := newBlockRetrievalQueue(1, kbfscodec.NewMsgpack(), makeBlockCache())
	require.NotNil(t, q)

	ctx := context.Background()
	ptr1 := makeRandomBlockPointer(t)
	block := &FileBlock{}
	t.Log("Request a block retrieval for ptr1 twice.")
	_ = q.Request(ctx, 1, makeKMD(), ptr1, block, NoCacheEntry)
	_ = q.Request(ctx, 1, makeKMD(), ptr1, block, NoCacheEntry)

	t.Log("Begin working on the ptr1 retrieval. Verify that it has 2 requests and that the queue is now empty.")
	br := <-q.WorkOnRequest()
	defer q.FinalizeRequest(br, &FileBlock{}, io.EOF)
	require.Equal(t, ptr1, br.blockPtr)
	require.Equal(t, -1, br.index)
	require.Equal(t, 1, br.priority)
	require.Equal(t, uint64(0), br.insertionOrder)
	require.Len(t, br.requests, 2)
	require.Len(t, *q.heap, 0)
	require.Equal(t, block, br.requests[0].block)
	require.Equal(t, block, br.requests[1].block)
}

func TestBlockRetrievalQueueElevatePriorityExistingRequest(t *testing.T) {
	t.Log("Elevate the priority on an existing request.")
	q := newBlockRetrievalQueue(1, kbfscodec.NewMsgpack(), makeBlockCache())
	require.NotNil(t, q)

	ctx := context.Background()
	ptr1 := makeRandomBlockPointer(t)
	ptr2 := makeRandomBlockPointer(t)
	ptr3 := makeRandomBlockPointer(t)
	block := &FileBlock{}
	t.Log("Request 3 block retrievals, each preempting the previous one.")
	_ = q.Request(ctx, 1, makeKMD(), ptr1, block, NoCacheEntry)
	_ = q.Request(ctx, 2, makeKMD(), ptr2, block, NoCacheEntry)
	_ = q.Request(ctx, 3, makeKMD(), ptr3, block, NoCacheEntry)

	t.Log("Begin working on the ptr3 retrieval.")
	br := <-q.WorkOnRequest()
	defer q.FinalizeRequest(br, &FileBlock{}, io.EOF)
	require.Equal(t, ptr3, br.blockPtr)
	require.Equal(t, 3, br.priority)
	require.Equal(t, uint64(2), br.insertionOrder)

	t.Log("Preempt the remaining retrievals with another retrieval for ptr1.")
	_ = q.Request(ctx, 3, makeKMD(), ptr1, block, NoCacheEntry)

	t.Log("Begin working on the ptr1 retrieval. Verify that it has increased in priority and has 2 requests.")
	br = <-q.WorkOnRequest()
	defer q.FinalizeRequest(br, &FileBlock{}, io.EOF)
	require.Equal(t, ptr1, br.blockPtr)
	require.Equal(t, 3, br.priority)
	require.Equal(t, uint64(0), br.insertionOrder)
	require.Len(t, br.requests, 2)

	t.Log("Begin working on the ptr2 retrieval.")
	br = <-q.WorkOnRequest()
	defer q.FinalizeRequest(br, &FileBlock{}, io.EOF)
	require.Equal(t, ptr2, br.blockPtr)
	require.Equal(t, 2, br.priority)
	require.Equal(t, uint64(1), br.insertionOrder)
}

func TestBlockRetrievalQueueCurrentlyProcessingRequest(t *testing.T) {
	t.Log("Begin processing a request and then add another one for the same block.")
	q := newBlockRetrievalQueue(1, kbfscodec.NewMsgpack(), makeBlockCache())
	require.NotNil(t, q)

	ctx := context.Background()
	ptr1 := makeRandomBlockPointer(t)
	block := &FileBlock{}
	t.Log("Request a block retrieval for ptr1.")
	_ = q.Request(ctx, 1, makeKMD(), ptr1, block, NoCacheEntry)

	t.Log("Begin working on the ptr1 retrieval. Verify that it has 1 request.")
	br := <-q.WorkOnRequest()
	require.Equal(t, ptr1, br.blockPtr)
	require.Equal(t, -1, br.index)
	require.Equal(t, 1, br.priority)
	require.Equal(t, uint64(0), br.insertionOrder)
	require.Len(t, br.requests, 1)
	require.Equal(t, block, br.requests[0].block)

	t.Log("Request another block retrieval for ptr1 before it has finished. Verify that the priority is unchanged but there are now 2 requests.")
	_ = q.Request(ctx, 2, makeKMD(), ptr1, block, NoCacheEntry)
	require.Equal(t, 1, br.priority)
	require.Equal(t, uint64(0), br.insertionOrder)
	require.Len(t, br.requests, 2)
	require.Equal(t, block, br.requests[0].block)
	require.Equal(t, block, br.requests[1].block)

	t.Log("Finalize the existing request for ptr1.")
	q.FinalizeRequest(br, &FileBlock{}, nil)
	t.Log("Make another request for the same block. Verify that this is a new request.")
	_ = q.Request(ctx, 2, makeKMD(), ptr1, block, NoCacheEntry)
	br = <-q.WorkOnRequest()
	defer q.FinalizeRequest(br, &FileBlock{}, io.EOF)
	require.Equal(t, 2, br.priority)
	require.Equal(t, uint64(1), br.insertionOrder)
	require.Len(t, br.requests, 1)
	require.Equal(t, block, br.requests[0].block)
}<|MERGE_RESOLUTION|>--- conflicted
+++ resolved
@@ -14,12 +14,6 @@
 	"golang.org/x/net/context"
 )
 
-<<<<<<< HEAD
-func makeBlockCache() func() BlockCache {
-	cache := NewBlockCacheStandard(10, getDefaultCleanBlockCacheCapacity())
-	return func() BlockCache {
-		return cache
-=======
 func makeRandomBlockPointer(t *testing.T) BlockPointer {
 	id, err := kbfsblock.MakeTemporaryID()
 	require.NoError(t, err)
@@ -32,7 +26,13 @@
 			"fake writer",
 			kbfsblock.RefNonce{0xb},
 		),
->>>>>>> ac9954d3
+	}
+}
+
+func makeBlockCache() func() BlockCache {
+	cache := NewBlockCacheStandard(10, getDefaultCleanBlockCacheCapacity())
+	return func() BlockCache {
+		return cache
 	}
 }
 
